--- conflicted
+++ resolved
@@ -5,18 +5,11 @@
 
 A Node.js driver for RethinkDB with more advanced features.
 
-<<<<<<< HEAD
-_Note_: The current implementation of streams require Node >= 0.12.
-
-_Note_: To use `yield` as shown in the examples, you have to start `node` (>= 0.11) with
-the `--harmony` flag.
-=======
 ### Install
 
 ```
 npm install rethinkdbdash
 ```
->>>>>>> 73d0693b
 
 _Note_: The `rethinkdbdash-unstable` package is a relic from the past (rethinkdb < 1.13).
 
@@ -256,16 +249,8 @@
 
 #### Readable streams
 
-<<<<<<< HEAD
-_Note:_ Streams are an experimental features (especially the writable streams). Feedbacks and suggestions
-for this feature is welcome!
-
-If you prefer streams over cursors and arrays, you can use `toStream`. This synchronous method
-returns a stream that you can pipe.
-=======
 [Readable streams](http://nodejs.org/api/stream.html#stream_class_stream_readable) can be
 synchronously returned with the `toStream()` method.
->>>>>>> 73d0693b
 
 ```js
 var fs = require('fs');
@@ -288,64 +273,23 @@
 
 #### Writable and Transform streams
 
-<<<<<<< HEAD
-#### Writable streams ####
-
-You can open a Writable stream or a Transform stream on a table by
-calling `toStream({writable: true})` or `toStream({transform: true})`.
-
-Transform streams are currently more efficient than Writable streams as
-Transform streams can eagerly buffer data as they have a chance to deal with the
-remaining data when the input stream is closed.
-
-Until [joyent/node#7348](https://github.com/joyent/node/issues/7348) is solved,
-or a better internal buffer is implemented for Writable streams,
-we recommend people to use only Transform streams. If you do not need the ouput,
-just pass `{returnChanges: false}` in the options and pipe to `dev/null`.
-
-
-For example if you want to save all the uncaught errors, you could do:
-
-```js
-var devnull = require('dev-null');
-var logs = r.table('logs').toStream({transform: true, returnChanges: false});
-logs.pipe(devnull());
-
-// Logs all the uncaught exceptions
-process.on('error', function(err) {
-    logs.write(err);
-});
-```
-
-_Note_: Writable and Transform streams use a single connection. If you want to specify the
-connection, use the syntax `toStream(connection, {transform: true})`.
-
-_Note_: Writable and Transform streams will execute a single insert operation at a time,
-but will execute a batch insert if possible.
-
-#### Errors ####
-- Better backtraces
-=======
 You can create a [Writable](http://nodejs.org/api/stream.html#stream_class_stream_writable)
 or [Transform](http://nodejs.org/api/stream.html#stream_class_stream_transform) streams by
 calling `toStream({writable: true})` or
 `toStream({transform: true})` on a table.
->>>>>>> 73d0693b
-
-This makes a convenient way to dump data from multiple places without having to worry
-about batching them. The writable streams will sequentially insert data, but may insert
-the data in batch.
-
-```js
-var logs = r.table('logs').toStream({writable: true});
-
-http.createServer(function (req, res) {
-  logs.write(req); // log the request
-
-  // Send back "Hello World"
-  res.writeHead(200, {'Content-Type': 'text/plain'});
-  res.end("Hello World");
-}).listen(8080);
+
+This makes a convenient way to dump a file your database.
+
+```js
+var file = fs.createReadStream('users.json')
+var table = r.table('users').toStream({writable: true});
+
+file.pipe(transformer) // transformer would be a Transform stream that splits per line and call JSON.parse
+    .pipe(table)
+    .on('finish', function() {
+        console.log('Done');
+        r.getPool().drain();
+    });
 ```
 
 
