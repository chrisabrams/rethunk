--- conflicted
+++ resolved
@@ -7,11 +7,7 @@
 var It = util.It;
 
 var connection; // global connection
-<<<<<<< HEAD
-var dbName, tableName, pks;
-=======
 var dbName, tableName, result;
->>>>>>> 8048c5e7
 
 It("Testing `run` without connection", function* (done) {
     try {
@@ -60,7 +56,6 @@
 
         result = yield r.db(dbName).table(tableName).insert(eval('['+new Array(100).join('{}, ')+'{}]')).run(connection);
         assert.equal(result.inserted, 100);
-        var pks = result.generated_keys;
 
         done();
     }
