var config = require(__dirname+'/config.js');
var r = require(__dirname+'/../lib')(config);
var util = require(__dirname+'/util.js');
var assert = require('assert');

var uuid = util.uuid;
var It = util.It;

var uuid = util.uuid;
var dbName, tableName;


It("Init for `aggregation.js`", function* (done) {
    try {
        dbName = uuid();
        tableName = uuid();

        var result = yield r.dbCreate(dbName).run();
        assert.deepEqual(result, {created:1});

        var result = yield r.db(dbName).tableCreate(tableName).run();
        assert.deepEqual(result, {created:1});

        done();
    }
    catch(e) {
        done(e);
    }
})

It("`reduce` should work -- no base ", function* (done) {
    try {
        var result = yield r.expr([1,2,3]).reduce(function(left, right) { return left.add(right) }).run();
        assert.equal(result, 6);
        done();
    }
    catch(e) {
        done(e);
    }
})
It("`reduce` should throw if no argument has been passed", function* (done) {
    try {
        var result = yield r.db(dbName).table(tableName).reduce().run();
    }
    catch(e) {
        if (e.message === "`reduce` takes 1 argument, 0 provided after:\nr.db(\""+dbName+"\").table(\""+tableName+"\")") {
            done()
        }
        else {
            done(e);
        }
    }
})

It("`count` should work -- no arg ", function* (done) {
    try {
        var result = yield r.expr([0, 1, 2, 3, 4, 5]).count().run();
        assert.equal(result, 6);

        done();
    }
    catch(e) {
        done(e);
    }
})
It("`count` should work -- filter ", function* (done) {
    try {
        var result = yield r.expr([0, 1, 2, 3, 4, 5]).count(r.row.eq(2)).run();
        assert.equal(result, 1);

        result = yield r.expr([0, 1, 2, 3, 4, 5]).count(function(doc) { return doc.eq(2) }).run();
        assert.equal(result, 1);

        done();
    }
    catch(e) {
        done(e);
    }
})
It("`group` should work ", function* (done) {
    try {
        var result = yield r.expr([{name: "Michel", grownUp: true},{name: "Laurent", grownUp: true},
            {name: "Sophie", grownUp: true},{name: "Luke", grownUp: false},{name: "Mino", grownUp: false}]).group('grownUp').run();
        result = yield result.toArray();
        result.sort();

        assert.deepEqual(result, [ { "group": false, "reduction": [ { "grownUp": false, "name": "Luke" }, { "grownUp": false, "name": "Mino" } ] }, { "group": true, "reduction": [ { "grownUp": true, "name": "Michel" }, { "grownUp": true, "name": "Laurent" }, { "grownUp": true, "name": "Sophie" } ] } ])

        done();
    }
    catch(e) {
        done(e);
    }
})
It("`group` should work with an index ", function* (done) {

    try {
        var result = yield r.db(dbName).table(tableName).insert([
            {id:1, group: 1},
            {id:2, group: 1},
            {id:3, group: 1},
            {id:4, group: 4},
            ]).run();
        result = yield r.db(dbName).table(tableName).indexCreate("group").run();
        result = yield r.db(dbName).table(tableName).indexWait("group").run();
        var cursor = yield r.db(dbName).table(tableName).group({index: "group"}).run();
        result = yield cursor.toArray();

        assert.equal(result.length, 2);
        assert(result[0].reduction.length === 3 || result[0].reduction.length === 1);
        assert(result[1].reduction.length === 3 || result[1].reduction.length === 1);
        done();
    }
    catch(e) {
        console.log(e);
        done(e);
    }
})

It("`groupFormat` should work -- with raw", function* (done) {
    try {
        var result = yield r.expr([{name: "Michel", grownUp: true},{name: "Laurent", grownUp: true},
            {name: "Sophie", grownUp: true},{name: "Luke", grownUp: false},{name: "Mino", grownUp: false}]).group('grownUp').run({groupFormat: "raw"});

        assert.deepEqual(result, { "$reql_type$": "GROUPED_DATA", "data": [ [ false, [ { "grownUp": false, "name": "Luke" }, { "grownUp": false, "name": "Mino" } ] ], [ true, [ { "grownUp": true, "name": "Michel" }, { "grownUp": true, "name": "Laurent" }, { "grownUp": true, "name": "Sophie" } ] ] ] })

        done();
    }
    catch(e) {
        done(e);
    }
})


It("`ungroup` should work ", function* (done) {
    try {
        var result = yield r.expr([{name: "Michel", grownUp: true},{name: "Laurent", grownUp: true},
            {name: "Sophie", grownUp: true},{name: "Luke", grownUp: false},{name: "Mino", grownUp: false}]).group('grownUp').ungroup().run();
        result = yield result.toArray();
        result.sort();

        assert.deepEqual(result, [ { "group": false, "reduction": [ { "grownUp": false, "name": "Luke" }, { "grownUp": false, "name": "Mino" } ] }, { "group": true, "reduction": [ { "grownUp": true, "name": "Michel" }, { "grownUp": true, "name": "Laurent" }, { "grownUp": true, "name": "Sophie" } ] } ])

        done();
    }
    catch(e) {
        done(e);
    }
})

It("`contains` should work ", function* (done) {
    try{
        var result = yield r.expr([1,2,3]).contains(2).run();
        assert.equal(result, true);

        result = yield r.expr([1,2,3]).contains(1, 2).run();
        assert.equal(result, true);

        result = yield r.expr([1,2,3]).contains(1, 5).run();
        assert.equal(result, false);

        result = yield r.expr([1,2,3]).contains(function(doc) { return doc.eq(1) }).run();
        assert.equal(result, true);

        result = yield r.expr([1,2,3]).contains(r.row.eq(1)).run();
        assert.equal(result, true);

        result = yield r.expr([1,2,3]).contains(r.row.eq(1), r.row.eq(2)).run();
        assert.equal(result, true);

        result = yield r.expr([1,2,3]).contains(r.row.eq(1), r.row.eq(5)).run();
        assert.equal(result, false);

        done();
    }
    catch(e) {
        done(e);
    }
})
It("`contains` should throw if called without arguments", function* (done) {
    try {
        var result = yield r.db(dbName).table(tableName).contains().run();
    }
    catch(e) {
        if (e.message === "`contains` takes at least 1 argument, 0 provided after:\nr.db(\""+dbName+"\").table(\""+tableName+"\")") {
            done()
        }
        else {
            done(e);
        }
    }
})

It("`sum` should work ", function* (done) {
    try{
        var result = yield r.expr([1,2,3]).sum().run();
        assert.equal(result, 6);

        done();
    }
    catch(e) {
        done(e);
    }
})

<<<<<<< HEAD
It("`sum` should with a field", function* (done) {
    try {
        var result = yield r.expr([{a: 2}, {a: 10}, {a: 9}]).sum('a').run();
        assert.equal(result, 21);
        done();
    }
    catch(e) {
=======
It("`sum` should work with a field", function* (done) {
    try {
        var result = yield r.expr([{a: 2}, {a: 10}, {a: 9}]).sum('a').run();
        assert.deepEqual(result, 21)
        done();
    }
    catch(e) {
        console.log(e);
>>>>>>> 8048c5e7
        done(e);
    }
})



It("`avg` should work ", function* (done) {
    try{
        var result = yield r.expr([1,2,3]).avg().run();
        assert.equal(result, 2);
        done();
    }
    catch(e) {
        done(e);
    }
})

<<<<<<< HEAD
It("`avg` should work with fields", function* (done) {
=======
It("`avg` should work with a field", function* (done) {
>>>>>>> 8048c5e7
    try {
        var result = yield r.expr([{a: 2}, {a: 10}, {a: 9}]).avg('a').run();
        assert.equal(result, 7);
        done();
    }
    catch(e) {
        done(e);
    }
})

It("`min` should work ", function* (done) {
    try{
        var result = yield r.expr([1,2,3]).min().run();
        assert.equal(result, 1);
        done();
    }
    catch(e) {
        done(e);
    }
})

It("`min` should work with a field", function* (done) {
    try {
        var result = yield r.expr([{a: 2}, {a: 10}, {a: 9}]).min('a').run();
<<<<<<< HEAD
        assert.deepEqual(result, {a: 2});
=======
        assert.deepEqual(result, {a: 2})
>>>>>>> 8048c5e7
        done();
    }
    catch(e) {
        done(e);
    }
})

It("`max` should work ", function* (done) {
    try{
        var result = yield r.expr([1,2,3]).max().run();
        assert.equal(result, 3);
        done();
    }
    catch(e) {
        done(e);
    }
})

It("`max` should work with a field", function* (done) {
    try {
        var result = yield r.expr([{a: 2}, {a: 10}, {a: 9}]).max('a').run();
<<<<<<< HEAD
        assert.deepEqual(result, {a: 10});
=======
        assert.deepEqual(result, {a: 10})
>>>>>>> 8048c5e7
        done();
    }
    catch(e) {
        done(e);
    }
})<|MERGE_RESOLUTION|>--- conflicted
+++ resolved
@@ -203,15 +203,6 @@
     }
 })
 
-<<<<<<< HEAD
-It("`sum` should with a field", function* (done) {
-    try {
-        var result = yield r.expr([{a: 2}, {a: 10}, {a: 9}]).sum('a').run();
-        assert.equal(result, 21);
-        done();
-    }
-    catch(e) {
-=======
 It("`sum` should work with a field", function* (done) {
     try {
         var result = yield r.expr([{a: 2}, {a: 10}, {a: 9}]).sum('a').run();
@@ -219,8 +210,6 @@
         done();
     }
     catch(e) {
-        console.log(e);
->>>>>>> 8048c5e7
         done(e);
     }
 })
@@ -238,11 +227,7 @@
     }
 })
 
-<<<<<<< HEAD
-It("`avg` should work with fields", function* (done) {
-=======
 It("`avg` should work with a field", function* (done) {
->>>>>>> 8048c5e7
     try {
         var result = yield r.expr([{a: 2}, {a: 10}, {a: 9}]).avg('a').run();
         assert.equal(result, 7);
@@ -267,11 +252,7 @@
 It("`min` should work with a field", function* (done) {
     try {
         var result = yield r.expr([{a: 2}, {a: 10}, {a: 9}]).min('a').run();
-<<<<<<< HEAD
         assert.deepEqual(result, {a: 2});
-=======
-        assert.deepEqual(result, {a: 2})
->>>>>>> 8048c5e7
         done();
     }
     catch(e) {
@@ -293,11 +274,7 @@
 It("`max` should work with a field", function* (done) {
     try {
         var result = yield r.expr([{a: 2}, {a: 10}, {a: 9}]).max('a').run();
-<<<<<<< HEAD
         assert.deepEqual(result, {a: 10});
-=======
-        assert.deepEqual(result, {a: 10})
->>>>>>> 8048c5e7
         done();
     }
     catch(e) {
