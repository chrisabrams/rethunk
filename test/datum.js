--- conflicted
+++ resolved
@@ -54,90 +54,6 @@
         }
     }
 })
-<<<<<<< HEAD
-=======
-It("`r.exprJSON` should work", function* (done) {
-    try {
-        assert(r.exprJSON([{}, {}])._self.type === "JSON");
-        assert(r.exprJSON([{}, {a: {b: {c: "hello"}}}])._self.type === "JSON");
-        assert(r.exprJSON([{}, {a: new Date()}])._self.type === "MAKE_ARRAY");
-        assert(r.exprJSON([{}, {a: r.expr(1)}])._self.type === "MAKE_ARRAY");
-        assert(r.exprJSON(2)._self.type === "JSON");
-        assert(r.exprJSON("hello")._self.type === "JSON");
-        assert(r.exprJSON(true)._self.type === "JSON");
-        assert(r.exprJSON(null)._self.type === "JSON");
-        assert(r.exprJSON({})._self.type === "JSON");
-        assert(r.exprJSON([])._self.type === "JSON");
-        assert(r.exprJSON({c: 1, a: {b: 1}})._self.type === "JSON");
-
-        
-        result = yield r.exprJSON([{}, {}]).run();
-        result = yield result.toArray();
-        assert.deepEqual(result, [{}, {}]);
-
-        result = yield r.exprJSON([{}, {a: {b: {c: "hello"}}}]).run();
-        result = yield result.toArray();
-        assert.deepEqual(result, [{}, {a: {b: {c: "hello"}}}]);
-
-        var now = new Date()
-        result = yield r.exprJSON([{}, {a: now}]).run();
-        result = yield result.toArray();
-        assert.deepEqual(result, [{}, {a: now}]);
-
-        result = yield r.exprJSON([{}, {a: r.expr(1)}]).run();
-        result = yield result.toArray();
-        assert.deepEqual(result, [{}, {a: 1}]);
-
-        result = yield r.exprJSON(2).run();
-        assert.deepEqual(result, 2);
-
-        result = yield r.exprJSON("hello").run();
-        assert.deepEqual(result, "hello");
-
-        result = yield r.exprJSON(true).run();
-        assert.deepEqual(result,true );
-
-        result = yield r.exprJSON(null).run();
-        assert.deepEqual(result, null);
-
-        result = yield r.exprJSON({}).run();
-        assert.deepEqual(result, {});
-
-        result = yield r.exprJSON(r.expr({})).run();
-        assert.deepEqual(result,{} );
-
-        result = yield r.exprJSON([]).run();
-        result = yield result.toArray();
-        assert.deepEqual(result, []);
-
-        result = yield r.exprJSON({c: 1, a: {b: 1}}).run();
-        assert.deepEqual(result, {c: 1, a: {b: 1}});
-
-        done();
-    }
-    catch(e) {
-        done(e);
-    }
-})
-It("`r.exprJSON` should work if the object is not JSON serializable", function* (done) {
-    try {
-        var now = new Date()
-        result = yield r.exprJSON([1, now]).run();
-        result = yield result.toArray();
-        assert.deepEqual(result, [1, now]);
-
-        result = yield r.exprJSON({c: 1, a: now}).run();
-        assert.deepEqual(result, {c: 1, a: now});
-
-        done()
-    }
-    catch(e) {
-        done(e);
-    }
-})
-
-
->>>>>>> 8048c5e7
 It("`r.expr` should take a nestingLevel value and throw if the nesting level is reached", function* (done) {
     try {
         r.expr({a :{b: {c: {d: 1}}}}, 2)
@@ -179,15 +95,8 @@
 })
 It("`r.expr` should fail with Infinity", function* (done) {
     try {
-<<<<<<< HEAD
         var result = yield r.expr(Infinity).run();
         done(new Error("Infinity should throw an error"));
-=======
-        r.setNestingLevel(100);
-        result = yield r.expr({a :{b: {c: {d: 1}}}}).run();
-        assert.deepEqual(result, {a :{b: {c: {d: 1}}}})
-        done();
->>>>>>> 8048c5e7
     }
     catch(e) {
         if (e.message === "Cannot convert `Infinity` to JSON.") {
