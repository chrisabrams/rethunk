--- conflicted
+++ resolved
@@ -6,7 +6,6 @@
 var util = require('util');
 
 function Pool(r, options) {
-<<<<<<< HEAD
   this._r = r;
 
   if (!helper.isPlainObject(options)) options = {};
@@ -27,7 +26,8 @@
     timeout: options.timeout || this._r._timeoutConnect,
     authKey: options.authKey || this._r._authKey,
     cursor: options.cursor || false,
-    stream: options.stream || false
+    stream: options.stream || false,
+    tls: options.tls || false
   }
   this._log = options._log;
 
@@ -52,42 +52,6 @@
       if (self.getLength() < self.options.max) {
         self.createConnection();
       }
-=======
-    this._r = r;
-
-    if (!helper.isPlainObject(options)) options = {};
-    this.options = {};
-    this.options.max = options.max || 1000; // 4000 is about the maximum the kernel can take
-    this.options.buffer = options.buffer || 50;
-    this.options.timeoutError = options.timeoutError || 1000; // How long should we wait before recreating a connection that failed?
-    this.options.timeoutGb = options.timeoutGb || 60*60*1000; // Default timeout for TCP connection is 2 hours on Linux, we time out after one hour.
-    this.options.maxExponent = options.maxExponent || 6; // Maximum timeout is 2^maxExponent*timeoutError
-
-    this.options.silent = options.silent || false; // Maximum timeout is 2^maxExponent*timeoutError
-    this.options.connection = {
-        host: options.host || this._r._host,
-        port: options.port || this._r._port,
-        db: options.db || this._r._db,
-        timeout: options.timeout || this._r._timeoutConnect,
-        authKey: options.authKey || this._r._authKey,
-        cursor: options.cursor || false,
-        stream: options.stream || false,
-        tls: options.tls || false
-    }
-
-    this._pool = new Dequeue(this.options.buffer+1);
-    this._line = new Dequeue(this.options.buffer+1);
-    this._draining = null;
-
-    this._numConnections = 0;
-    this._openingConnections = 0; // Number of connections being opened
-    this._consecutiveFails = 0;   // In slow growth, the number of consecutive failures to open a connection
-    this._slowGrowth = false;     // Opening one connection at a time
-    this._slowlyGrowing = false;  // The next connection to be returned is one opened in slowGrowth mode
-
-    for(var i=0; i<this.options.buffer; i++) {
-        this.createConnection();
->>>>>>> 8eefb434
     }
   }, 0);
   this.id = Math.floor(Math.random()*100000);
