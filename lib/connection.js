--- conflicted
+++ resolved
@@ -349,7 +349,6 @@
 
 Connection.prototype._send = function(query, token, resolve, reject, originalQuery, options) {
     //console.log(JSON.stringify(query, null, 2));
-<<<<<<< HEAD
 
     var self = this;
 
@@ -361,44 +360,26 @@
 
     //TODO Wrap in a buffer?
     var data = JSON.stringify(query);
-=======
-    var data = pb.serializeQuery(query);
->>>>>>> 8048c5e7
 
     var lengthBuffer = new Buffer(4);
     lengthBuffer.writeUInt32LE(data.length, 0);
 
-<<<<<<< HEAD
-    if ((!helper.isPlainObject(options)) || (options.noReply != true)) {
+    // noreply instead of noReply because the otpions are translated for the server
+    if ((!helper.isPlainObject(options)) || (options.noreply != true)) {
         if ((self.resolveMap[token]) && (typeof resolve === 'function')) throw new Err.ReqlDriverError("Driver is buggy, trying to overwrite a promise, this is a bug.")
         if (typeof resolve === 'function') self.resolveMap[token] = resolve;
         if (typeof reject === 'function') self.rejectMap[token] = reject;
         if (originalQuery) self.query[token] = originalQuery; // It's not just query.query because we have get CONTINUE queries
         if (options) self.options[token] = options;
     }
+    else {
+        if (typeof resolve === 'function') resolve();
+        this.emit('release');
+    }
 
     // This will emit an error if the connection is closed
     self.connection.write(lengthBuffer);
     self.connection.write(data);
-
-=======
-    var buffer = Buffer.concat([lengthBuffer, data]);
-
-    if ((!helper.isPlainObject(options)) || (options.noreply != true)) {
-        if ((this.resolveMap[token]) && (typeof resolve === 'function')) throw new Error.ReqlDriverError("Driver is buggy, trying to overwrite a promise, this is a bug.")
-        if (typeof resolve === 'function') this.resolveMap[token] = resolve;
-        if (typeof reject === 'function') this.rejectMap[token] = reject;
-        if (originalQuery) this.query[token] = originalQuery; // It's not just query.query because we have get CONTINUE queries
-        if (options) this.options[token] = options;
-    }
-    else {
-        resolve();
-        this.emit('release');
-    }
-
-    // This will emit an error if the connection is closed
-    this.connection.write(buffer);
->>>>>>> 8048c5e7
 };
 
 Connection.prototype._continue = function(token, resolve, reject) {
