--- conflicted
+++ resolved
@@ -14,7 +14,6 @@
 var responseTypes = protodef.Response.ResponseType;
 
 function Connection(r, options, resolve, reject) {
-<<<<<<< HEAD
   var self = this;
   this.r = r;
 
@@ -40,11 +39,26 @@
   if (net.isIPv6(self.host)) {
     family = 'IPv6';
   }
-  self.connection = net.connect({
+
+  var connectionArgs = {
     host: self.host,
     port: self.port,
     family: family
-  });
+  }
+
+  var tlsOptions = options.tls || false;
+  if (tlsOptions === false) {
+    self.connection = net.connect(connectionArgs);
+  } else {
+    if (helper.isPlainObject(tlsOptions)) {
+      // Copy the TLS options in connectionArgs
+      helper.loopKeys(tlsOptions, function(tlsOptions, key) {
+        connectionArgs[key] = tlsOptions[key];
+      });
+    }
+    self.connection = tls.connect(connectionArgs);
+  }
+
   self.connection.setKeepAlive(true);
 
   self.timeoutOpen = setTimeout(function() {
@@ -75,62 +89,6 @@
     self.connection.removeAllListeners('error');
     self.connection.on('error', function(error) {
       self.emit('error', error);
-=======
-    var self = this;
-    this.r = r;
-
-    // Set default options - We have to save them in case the user tries to reconnect
-    if (!helper.isPlainObject(options)) options = {};
-    this.host = options.host || r._host;
-    this.port = options.port || r._port;
-    this.authKey = options.authKey || r._authKey;
-    this.timeoutConnect = options.timeout || r._timeoutConnect; // period in *seconds* for the connection to be opened
-
-    if (options.db) this.db = options.db; // Pass to each query
-    if (options.max_batch_rows) this.max_batch_rows = options.max_batch_rows; // For testing only
-
-    this.token = 1;
-    this.buffer = new Buffer(0);
-
-    this.resolveMap = {};
-    this.rejectMap = {};
-    this.cursors = {}; // Store a boolean to know if a cursor was created for a given token
-    this.query = {};
-    this.options = {}; // Options when the user use run
-
-    this.open = false; // true only if the user can write on the socket
-    this.timeout = null;
-
-    this.tls = options.tls || false;
-    if (!this.tls) {
-        self.connection = net.connect({
-            host: self.host,
-            port: self.port
-        });
-    } else {
-        if (this.tls === true) {
-            self.connection = tls.connect(this.port, this.host);
-        } else {
-            self.connection = tls.connect(this.port, this.host, this.tls);
-        }
-    }
-
-    self.timeoutOpen = setTimeout(function() {
-        self.connection.end(); // Send a FIN packet
-        reject(new Err.ReqlDriverError("Failed to connect to "+self.host+":"+self.port+" in less than "+self.timeoutConnect+"s"));
-    }, self.timeoutConnect*1000);
-
-    self.connection.on("end", function(error) {
-        // We emit end or close just once
-        self.connection.removeAllListeners();
-        self.emit('end');
-    });
-    self.connection.on("close", function(error) {
-        // We emit end or close just once
-        clearTimeout(self.timeoutOpen)
-        self.connection.removeAllListeners();
-        self.emit('closed');
->>>>>>> 8eefb434
     });
 
     var initBuffer = new Buffer(4)
