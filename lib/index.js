--- conflicted
+++ resolved
@@ -257,7 +257,6 @@
     var term = new Term(this);
     return term.object.apply(term, helper.toArray(arguments));
 }
-<<<<<<< HEAD
 r.prototype.args = function() {
     var term = new Term(this);
     return term.args.apply(term, helper.toArray(arguments));
@@ -270,15 +269,13 @@
     var term = new Term(this);
     return term.http.apply(term, helper.toArray(arguments));
 }
-=======
 r.prototype.do = function() {
-    Term.prototype._arityRange(arguments, 1, Infinity, 'r.do', this);
-    var term = new Term(this);
-    return term._do.apply(term, helper.toArray(arguments));
-}
-
->>>>>>> 8048c5e7
-
+    Term.prototype._arityRange(arguments, 2, Infinity, 'r.do', this);
+    var args = helper.toArray(arguments);
+
+    var term = new Term(this).expr(args[0]);
+    return term.do.apply(term, args.slice(1));
+}
 
 r.prototype.Error = Error;
 
