var Promise = require("bluebird");
var protodef = require(__dirname+"/protodef.js");
var termTypes = protodef.Term.TermType;

var Error = require(__dirname+"/error.js");
var helper = require(__dirname+"/helper.js");

function Term(r, value) {
    var self = this;
    var term = function(field) {
        Term.prototype._arity(arguments, 1, "(...)", self);
        return term.getField(field);
    }
    helper.changeProto(term, self);

    if (value === undefined) {
        term._query = [];
    }
    else {
        term._query = value;
    }
    term._r = r;

    return term;
}

Term.prototype.run = function(connection, options) {
    var self = this;

    if (helper.isPlainObject(connection) && (connection._isConnection) && (connection._isConnection() === true)) {
        if (!helper.isPlainObject(options)) options = {};
        if (connection._isOpen() !== true) throw new Error.ReqlDriverError("`run` was called with a closed connection", self._query);
        var p = new Promise(function(resolve, reject) {
            var token = connection.token++;
<<<<<<< HEAD

            var query = [protodef.Query.QueryType.START];
            query.push(self._query);

            var _options = {};
            var sendOptions = false;
            if (connection.db != null) {
                sendOptions = true;
                _options.db = self._r.db(connection.db)._query;
=======
            var query = {
                token: token,
                query: self._self,
                accepts_r_json: true,
                type: "START",
                global_optargs: []
            };

            if (connection.db) {
                query.global_optargs.push({
                    key: "db",
                    val: new Term(self._r).db(connection.db)._self
                });
>>>>>>> 8048c5e7
            }

            //For testing only
            if (connection.batch_conf) {
                sendOptions = true;
                _options.batch_conf = new Term(self._r).expr({max_els: connection.batch_conf})._query;
            }


<<<<<<< HEAD
            var keepGoing = true; // we need it just to avoir calling resolve/reject multiple times
            helper.loopKeys(options, function(options, key) {
                if (keepGoing === true) {
                    if ((key === "useOutdated") || (key === "durability") ||
                        (key === "noreply")|| (key === "profile")) {

                        sendOptions = true;
                        if (self._translateArgs.hasOwnProperty(key)) {
                            _options[self._translateArgs[key]] = new Term(self._r).expr(options[key])._query;
                        }
                        else {
                            _options[key] = new Term(self._r).expr(options[key])._query;
                        }
                    }
                    else if ((key !== "timeFormat") && (key !== "groupFormat")) {
                        reject(new Error.ReqlDriverError("Unrecognized option `"+key+"` in `run`. Available options are useOutdated <bool>, durability <string>, noreply <bool>, timeFormat <string>, groupFormat: <string>, profile <bool>"));
                        keepGoing = false;
                    }
=======
            for(var key in options) {
                if ((key === "useOutdated") || (key === "durability") ||
                        (key === "noreply") || (key === "timeFormat") ||
                        (key === "groupFormat") || (key === "profile")) {
                    query.global_optargs.push({
                        key: self._translateArgs[key] || key,
                        val: new Term(self._r).expr(options[key])._self
                    });
                }
                else {
                    reject(new Error.ReqlDriverError("Unrecognized option `"+key+"` in `run`. Available options are useOutdated <bool>, durability <string>, noreply <bool>, timeFormat <string>, groupFormat: <string>, profile <bool>"));
                    return;
>>>>>>> 8048c5e7
                }
            });
            if (sendOptions === true) {
                query.push(_options);
            }
            connection._send(query, token, resolve, reject, self._query, options);
        });
    }
    else {
        var pool = self._r.getPool(); // if self._r is defined, so is self._r.getPool()
        if (!pool) {
            throw new Error.ReqlDriverError("`run` was called without a connection and no pool has been created", self._query);
        }
        else {
            options = (helper.isPlainObject(connection)) ? connection : {};

            var p = new Promise(function(resolve, reject) {
                var globalOptargs = [];
                for(var key in options) {
                    if ((key === "useOutdated") || (key === "durability") ||
                        (key === "noreply")|| (key === "profile")) {
                        globalOptargs.push({
                            key: self._translateArgs[key] || key,
                            val: new Term(self._r).expr(options[key])._self
                        });
                    }
                    else if ((key !== "timeFormat") && (key !== "groupFormat")) {
                        reject(new Error.ReqlDriverError("Unrecognized option `"+key+"` in `run`. Available options are useOutdated <bool>, durability <string>, noreply <bool>, timeFormat <string>, groupFormat: <string>, profile <bool>"));
                        return;
                    }
                };

                pool.getConnection().then(function(connection) {
                    var token = connection.token++;
<<<<<<< HEAD
                    var query = [protodef.Query.QueryType.START];
                    query.push(self._query);

                    var _options = {};
                    var sendOptions = false;
                    if (connection.db != null) {
                        sendOptions = true;
                        _options.db = self._r.db(connection.db)._query;
                    }

                    var keepGoing = true;
                    helper.loopKeys(options, function(options, key) {
                        if (keepGoing === true) {
                            if ((key === "useOutdated") || (key === "durability") ||
                                (key === "noreply")|| (key === "profile")) {

                                sendOptions = true;
                                if (self._translateArgs.hasOwnProperty(key)) {
                                    _options[self._translateArgs[key]] = new Term(self._r).expr(options[key])._query
                                }
                                else {
                                    _options[key] = new Term(self._r).expr(options[key])._query
                                }
                            }
                            else if ((key !== "timeFormat") && (key !== "groupFormat")) {
                                setTimeout( function() {
                                    reject(new Error.ReqlDriverError("Unrecognized option `"+key+"` in `run`. Available options are useOutdated <bool>, durability <string>, noreply <bool>, timeFormat <string>, groupFormat: <string>, profile <bool>"));
                                }, 0);
                                keepGoing = false;
                            }
                        }
                    });
                    if (sendOptions === true) {
                        query.push(_options);
                    }
=======

                    if (connection.db) {
                        globalOptargs.push({
                            key: "db",
                            val: new Term(self._r).db(connection.db)._self
                        });
                    }

                    var query = {
                        token: token,
                        query: self._self,
                        accepts_r_json: true,
                        type: "START",
                        global_optargs: globalOptargs
                    };
>>>>>>> 8048c5e7

                    connection._send(query, token, resolve, reject, self._query, options);
                }).error(function(error) {
                    reject(error);
                });
            });
        }
    }

    //if (options.noreply) return self; // Do not return a promise if the user ask for no reply.

    return p;
}


// Manipulating databases
Term.prototype.dbCreate = function(db) {
    // Check for arity is done in r.prototype.dbCreate
    this._noPrefix(this, "dbCreate");

    var term = new Term(this._r);
    term._query.push(termTypes.DB_CREATE)
    term._query.push([new Term(this._r).expr(db)._query])
    return term;
}
Term.prototype.dbDrop = function(db) {
    this._noPrefix(this, "dbDrop");

    var term = new Term(this._r);
    term._query.push(termTypes.DB_DROP)
    term._query.push([new Term(this._r).expr(db)._query])
    return term;
}
Term.prototype.dbList = function() {
    this._noPrefix(this, "dbList");

    var term = new Term(this._r);
    term._query.push(termTypes.DB_LIST)
    return term;
}

// Manipulating Tables
Term.prototype.tableCreate = function(table, options) {
    this._arityRange(arguments, 1, 2, "tableCreate", this);

    var term = new Term(this._r);
    term._query.push(termTypes.TABLE_CREATE)

    var args = [];
    if (Array.isArray(this._query) && (this._query.length > 0)) {
        args.push(this._query); // Push db
    }
    args.push(new Term(this._r).expr(table)._query)
    term._query.push(args);

    if (helper.isPlainObject(options)) {
        // Check for non valid key
        helper.loopKeys(options, function(obj, key) {
            if ((key !== "primaryKey")
                    && (key !== "durability")
                    && (key !== "datacenter")) {
                throw new Error.ReqlDriverError("Unrecognized option `"+key+"` in `tableCreate`. Available options are primaryKey <string>, durability <string>, datancenter <string>");
            }
        });
        term._query.push(new Term(this._r).expr(translateOptions(options))._query);
    }
    return term;
}

Term.prototype.tableDrop = function(table) {
<<<<<<< HEAD
    this._arity(arguments, 1, "tableDrop", this); 

    var query = new Term(this._r);
    query._query.push(termTypes.TABLE_DROP)

    var args = [];
    if (Array.isArray(this._query) && (this._query.length > 0)) {
        args.push(this._query); // push db
=======
    this._arity(arguments, 1, "tableDrop", this);
    if (this._self.type == null) {
        return new TableDrop(this._r, [table]);
    }
    else {
        return new TableDrop(this._r, [this, table]);
>>>>>>> 8048c5e7
    }
    args.push(new Term(this._r).expr(table)._query)
    query._query.push(args);
    return query;
}
Term.prototype.tableList = function() {
<<<<<<< HEAD
    this._arity(arguments, 0, "tableList", this); 

    var query = new Term(this._r);
    query._query.push(termTypes.TABLE_LIST);

    var args = [];
    if (Array.isArray(this._query) && (this._query.length > 0)) {
        args.push(this._query);
=======
    this._arity(arguments, 0, "tableList", this);
    if (this._self.type == null) {
        return new TableList(this._r);
>>>>>>> 8048c5e7
    }
    if (args.length > 0) {
        query._query.push(args);
    }
    return query;
}
Term.prototype.indexList = function() {
    this._arity(arguments, 0, "indexList", this); 

    var query = new Term(this._r);
    query._query.push(termTypes.INDEX_LIST);
    query._query.push([this._query]);
    return query;
}
Term.prototype.indexCreate = function(name, fn, options) {
    this._arityRange(arguments, 1, 3, "indexCreate", this);
    if ((options == null) && (helper.isPlainObject(fn))) {
        options = fn;
        fn = undefined;
    }

    var query = new Term(this._r);
    query._query.push(termTypes.INDEX_CREATE);
    var args = [this._query];
    args.push(new Term(this._r).expr(name)._query);
    if (typeof fn === "function") args.push(new Term(this._r).expr(fn)._wrap()._query);
    query._query.push(args);

    if (helper.isPlainObject(options)) {
        // There is no need to translate here
        helper.loopKeys(options, function(obj, key) {
            if (key !== "multi") {
                throw new Error.ReqlDriverError("Unrecognized option `"+key+"` in `indexCreate`", self._query, "Available option is multi <bool>");
            }
        });
        query._query.push(new Term(this._r).expr(options)._query);
    }
    return query;
}
Term.prototype.indexDrop = function(name) {
<<<<<<< HEAD
    this._arity(arguments, 1, "indexDrop", this); 

    var query = new Term(this._r);
    query._query.push(termTypes.INDEX_DROP);
    query._query.push([this._query, new Term(this._r).expr(name)._query]);
    return query;
=======
    this._arity(arguments, 1, "indexDrop", this);
    return new IndexDrop(this._r, this, name);
>>>>>>> 8048c5e7
}

Term.prototype.indexStatus = function() {
    var term = new Term(this._r);
    term._query.push(termTypes.INDEX_STATUS);
    var args = [this._query];
    for(var i=0; i<arguments.length; i++) {
        args.push(new Term(this._r).expr(arguments[i])._query)
    }
    term._query.push(args);
    return term;
}
Term.prototype.indexWait = function() {
    var term = new Term(this._r);
    term._query.push(termTypes.INDEX_WAIT);
    var args = [this._query];
    for(var i=0; i<arguments.length; i++) {
        args.push(new Term(this._r).expr(arguments[i])._query)
    }
    term._query.push(args);
    return term;
}
Term.prototype.changes = function() {
    this._arity(arguments, 0, "changes", this); 
    var term = new Term(this._r);
    term._query.push(termTypes.CHANGES);
    term._query.push([this._query]);
    return term;
}

// Writing data
Term.prototype.insert = function(documents, options) {
<<<<<<< HEAD
    var self = this;
    self._arityRange(arguments, 1, 2, "insert", self); 

    var term = new Term(self._r);
    term._query.push(termTypes.INSERT);
    term._query.push([self._query, new Term(self._r).expr(documents)._query]);
=======
    this._arityRange(arguments, 1, 2, "insert", this);
>>>>>>> 8048c5e7

    if (helper.isPlainObject(options)) {
        helper.loopKeys(options, function(obj, key) {
            if ((key !== "returnVals") && (key !== "durability") && (key !== "upsert")) {
<<<<<<< HEAD
                throw new Error.ReqlDriverError("Unrecognized option `"+key+"` in `insert`", self._query, "Available options are returnVals <bool>, durability <string>, upsert <bool>");
=======
                // We don't pass this to Error.ReqlDriverError because it doesn't make a super-pretty
                throw new Error.ReqlDriverError("Unrecognized option `"+key+"` in `insert`", this, "Available options are returnVals <bool>, durability <string>, upsert <bool>");
>>>>>>> 8048c5e7
            }
        });
        term._query.push(new Term(self._r).expr(translateOptions(options))._query);
    }
    return term;
}
Term.prototype.update = function(newValue, options) {
<<<<<<< HEAD
    var self = this;
    self._arityRange(arguments, 1, 2, "update", self); 

    var term = new Term(self._r);
    term._query.push(termTypes.UPDATE);
    term._query.push([self._query, new Term(self._r).expr(newValue)._wrap()._query]);

=======
    this._arityRange(arguments, 1, 2, "update", this);
>>>>>>> 8048c5e7
    if (helper.isPlainObject(options)) {
        helper.loopKeys(options, function(obj, key) {
            if ((key !== "returnVals") && (key !== "durability") && (key !== "nonAtomic")) {
                throw new Error.ReqlDriverError("Unrecognized option `"+key+"` in `update`", self._query, "Available options are returnVals <bool>, durability <string>, nonAtomic <bool>");
            }
        });
        term._query.push(new Term(self._r).expr(translateOptions(options))._query);
    }
    return term;
}
Term.prototype.replace = function(newValue, options) {
<<<<<<< HEAD
    var self = this;
    self._arityRange(arguments, 1, 2, "replace", self); 

    var term = new Term(self._r);
    term._query.push(termTypes.REPLACE);
    term._query.push([self._query, new Term(self._r).expr(newValue)._wrap()._query]);

=======
    this._arityRange(arguments, 1, 2, "replace", this);
>>>>>>> 8048c5e7
    if (helper.isPlainObject(options)) {
        helper.loopKeys(options, function(obj, key) {
            if ((key !== "returnVals") && (key !== "durability") && (key !== "nonAtomic")) {
                throw new Error.ReqlDriverError("Unrecognized option `"+key+"` in `replace`", self._query, "Available options are returnVals <bool>, durability <string>, nonAtomic <bool>");
            }
        });
        term._query.push(new Term(self._r).expr(translateOptions(options))._query);
    }
    return term;
}
Term.prototype.delete = function(options) {
<<<<<<< HEAD
    var self = this;
    self._arityRange(arguments, 0, 1, "delete", self); 

    var term = new Term(self._r);
    term._query.push(termTypes.DELETE);
    term._query.push([self._query]);

=======
    this._arityRange(arguments, 0, 1, "delete", this);
>>>>>>> 8048c5e7
    if (helper.isPlainObject(options)) {
        helper.loopKeys(options, function(obj, key) {
            if ((key !== "returnVals") && (key !== "durability")) {
                throw new Error.ReqlDriverError("Unrecognized option `"+key+"` in `delete`", self._query, "Available options are returnVals <bool>, durability <string>");
            }
        });
        term._query.push(new Term(self._r).expr(translateOptions(options))._query);
    }
    return term;
}
Term.prototype.sync = function() {
<<<<<<< HEAD
    this._arity(arguments, 0, "sync", this); 

    var term = new Term(this._r);
    term._query.push(termTypes.SYNC)
    term._query.push([this._query]);
    return term;
=======
    this._arity(arguments, 0, "sync", this);
    return new Sync(this._r, this);
>>>>>>> 8048c5e7
}

// Selecting data
Term.prototype.db = function(db) {
    this._arity(arguments, 1, "db", this);
    this._noPrefix(this, "db");

    var term = new Term(this._r);
    term._query.push(termTypes.DB)
    term._query.push([new Term(this._r).expr(db)._query])
    return term;
}
Term.prototype.table = function(table, options) {
<<<<<<< HEAD
    var self = this;
    self._arityRange(arguments, 1, 2, "table", self); 

    var term = new Term(self._r);
    term._query.push(termTypes.TABLE)

    var args = [];
    if (Array.isArray(self._query) && (self._query.length > 0)) {
        args.push(self._query);
    }
    args.push(new Term(self._r).expr(table)._query)
    term._query.push(args);
=======
    this._arityRange(arguments, 1, 2, "table", this);
>>>>>>> 8048c5e7

    if (helper.isPlainObject(options)) {
        helper.loopKeys(options, function(obj, key) {
            if (key !== "useOutdated") {
                throw new Error.ReqlDriverError("Unrecognized option `"+key+"` in `table`", self._query, "Available option is useOutdated <bool>");
            }
        });
        term._query.push(new Term(self._r).expr(translateOptions(options))._query);
    }
    return term;
}
Term.prototype.get = function(primaryKey) {
<<<<<<< HEAD
    this._arity(arguments, 1, "get", this); 

    var term = new Term(this._r);
    term._query.push(termTypes.GET);
    term._query.push([this._query, new Term(this._r).expr(primaryKey)._query])
    return term;
=======
    this._arity(arguments, 1, "get", this);
    return new Get(this._r, this, primaryKey);
>>>>>>> 8048c5e7
}
Term.prototype.getAll = function() {
    this._arityRange(arguments, 1, Infinity, "getAll", this);

    var term = new Term(this._r);
    term._query.push(termTypes.GET_ALL);
    
    var args = [];
    args.push(this._query);
    for(var i=0; i<arguments.length-1; i++) {
        args.push(new Term(this._r).expr(arguments[i])._query)
    }
    if ((arguments.length > 1) && (helper.isPlainObject(arguments[arguments.length-1])) && (arguments[arguments.length-1].index !== undefined)) {
        term._query.push(args);
        term._query.push(new Term(this._r).expr(translateOptions(arguments[arguments.length-1]))._query);
    }
    else {
        args.push(new Term(this._r).expr(arguments[arguments.length-1])._query)
        term._query.push(args);
    }
    return term;
}
Term.prototype.between = function(start, end, options) {
<<<<<<< HEAD
    var self = this;
    self._arityRange(arguments, 2, 3, "between", self); 

    var term = new Term(self._r);
    term._query.push(termTypes.BETWEEN);
    term._query.push([self._query, new Term(self._r).expr(start)._query, new Term(self._r).expr(end)._query])
=======
    this._arityRange(arguments, 2, 3, "between", this);
>>>>>>> 8048c5e7

    if (helper.isPlainObject(options)) {
        helper.loopKeys(options, function(obj, key) {
            if ((key !== "index") && (key !== "leftBound") && (key !== "rightBound")){
                throw new Error.ReqlDriverError("Unrecognized option `"+key+"` in `between`", self._query, "Available options are index <string>, leftBound <string>, rightBound <string>");
            }
        });
        term._query.push(new Term(self._r).expr(translateOptions(options))._query);
    }
    return term;
}
Term.prototype.filter = function(filter, options) {
<<<<<<< HEAD
    var self = this;
    self._arityRange(arguments, 1, 2, "filter", self); 

    var term = new Term(self._r);
    term._query.push(termTypes.FILTER);
    term._query.push([self._query, new Term(self._r).expr(filter)._wrap()._query])
=======
    this._arityRange(arguments, 1, 2, "filter", this);
>>>>>>> 8048c5e7

    if (helper.isPlainObject(options)) {
        helper.loopKeys(options, function(obj, key) {
            if (key !== "default") {
                throw new Error.ReqlDriverError("Unrecognized option `"+key+"` in `filter`", self._query, "Available option is filter");
            }
        })
        term._query.push(new Term(self._r).expr(translateOptions(options))._query);
    }
    return term;
}

// Joins
Term.prototype.innerJoin = function(sequence, predicate) {
<<<<<<< HEAD
    this._arity(arguments, 2, "innerJoin", this); 

    var term = new Term(this._r);
    term._query.push(termTypes.INNER_JOIN);
    var args = [this._query];
    args.push(new Term(this._r).expr(sequence)._query);
    args.push(new Term(this._r).expr(predicate)._wrap()._query);
    term._query.push(args)

    return term;
}
Term.prototype.outerJoin = function(sequence, predicate) {
    this._arity(arguments, 2, "outerJoin", this); 

    var term = new Term(this._r);
    term._query.push(termTypes.OUTER_JOIN);
    var args = [this._query];
    args.push(new Term(this._r).expr(sequence)._query);
    args.push(new Term(this._r).expr(predicate)._wrap()._query);
    term._query.push(args)

    return term;
}
Term.prototype.eqJoin = function(rightKey, sequence, options) {
    var self = this;
    self._arityRange(arguments, 2, 3, "eqJoin", self); 

    var term = new Term(self._r);
    term._query.push(termTypes.EQ_JOIN);
    var args = [self._query];
    args.push(new Term(self._r).expr(rightKey)._wrap()._query);
    args.push(new Term(self._r).expr(sequence)._query);
    term._query.push(args)
=======
    this._arity(arguments, 2, "innerJoin", this);
    return new InnerJoin(this._r, this, sequence, predicate);
}
Term.prototype.outerJoin = function(sequence, predicate) {
    this._arity(arguments, 2, "outerJoin", this);
    return new OuterJoin(this._r, this, sequence, predicate);
}
Term.prototype.eqJoin = function(rightKey, sequence, options) {
    this._arityRange(arguments, 2, 3, "eqJoin", this);
>>>>>>> 8048c5e7

    if (helper.isPlainObject(options)) {
        helper.loopKeys(options, function(obj, key) {
            if (key !== "index") {
                throw new Error.ReqlDriverError("Unrecognized option `"+key+"` in `eqJoin`", self._query, "Available option is index <string>");
            }
        })
        term._query.push(new Term(self._r).expr(translateOptions(options))._query);
    }
    return term;
}
Term.prototype.zip = function() {
<<<<<<< HEAD
    this._arity(arguments, 0, "zip", this); 

    var term = new Term(this._r);
    term._query.push(termTypes.ZIP);
    term._query.push([this._query]);
    return term;

=======
    this._arity(arguments, 0, "zip", this);
    return new Zip(this._r, this);
>>>>>>> 8048c5e7
}



// Transformation
Term.prototype.map = function(transformation) {
<<<<<<< HEAD
    this._arity(arguments, 1, "map", this); 

    var term = new Term(this._r);
    term._query.push(termTypes.MAP);
    var args = [this._query];
    args.push(new Term(this._r).expr(transformation)._wrap()._query)
    term._query.push(args);

    return term;
=======
    this._arity(arguments, 1, "map", this);
    return new Map(this._r, this, transformation);
>>>>>>> 8048c5e7
}
Term.prototype.withFields = function() {
    this._arityRange(arguments, 1, Infinity, "withFields", this);

    var term = new Term(this._r);
    term._query.push(termTypes.WITH_FIELDS);
    var args = [this._query];
    for(var i=0; i<arguments.length; i++) {
        args.push(new Term(this._r).expr(arguments[i])._query)
    }
    term._query.push(args);

    return term;
}
Term.prototype.concatMap = function(transformation) {
    this._arity(arguments, 1, "concatMap", this);

    var term = new Term(this._r);
    term._query.push(termTypes.CONCATMAP);
    var args = [this._query];
    args.push(new Term(this._r).expr(transformation)._wrap()._query)
    term._query.push(args);

    return term;
}
Term.prototype.orderBy = function() {
    this._arityRange(arguments, 1, Infinity, "orderBy", this);

    var term = new Term(this._r);
    term._query.push(termTypes.ORDERBY);
    
    var args = [this._query];
    for(var i=0; i<arguments.length-1; i++) {
        args.push(new Term(this._r).expr(arguments[i])._wrap()._query)
    }
    // We actually don't need to make the difference here, but...
    if ((arguments.length > 0) && (helper.isPlainObject(arguments[arguments.length-1])) && (arguments[arguments.length-1].index !== undefined)) {
        term._query.push(args);
        term._query.push(new Term(this._r).expr(translateOptions(arguments[arguments.length-1]))._query);
    }
    else {
        args.push(new Term(this._r).expr(arguments[arguments.length-1])._wrap()._query)
        term._query.push(args);
    }
    return term;

}
Term.prototype.desc = function(field) {
    this._arity(arguments, 1, "desc", this);
    this._noPrefix(this, "desc");

    var term = new Term(this._r);
    term._query.push(termTypes.DESC)
    term._query.push([new Term(this._r).expr(field)._query])
    return term;
}
Term.prototype.asc = function(field) {
    this._arity(arguments, 1, "asc", this);
    this._noPrefix(this, "asc");

    var term = new Term(this._r);
    term._query.push(termTypes.ASC)
    term._query.push([new Term(this._r).expr(field)._query])
    return term;
}
Term.prototype.skip = function(value) {
<<<<<<< HEAD
    this._arity(arguments, 1, "skip", this); 

    var term = new Term(this._r);
    term._query.push(termTypes.SKIP)
    term._query.push([this._query, new Term(this._r).expr(value)._query])
    return term;
}
Term.prototype.limit = function(value) {
    this._arity(arguments, 1, "limit", this); 

    var term = new Term(this._r);
    term._query.push(termTypes.LIMIT)
    term._query.push([this._query, new Term(this._r).expr(value)._query])
    return term;
}
Term.prototype.slice = function(start, end, options) {
    this._arityRange(arguments, 1, 3, "slice", this); 

    var term = new Term(this._r);
    term._query.push(termTypes.SLICE);

    var args = [];
    args.push(this._query);
    args.push(new Term(this._r).expr(start)._query);

    if ((end !== undefined) && (options !== undefined)) {
        args.push(new Term(this._r).expr(end)._query);
        term._query.push(args);
        term._query.push(new Term(this._r).expr(translateOptions(options))._query);
    }
    else if ((end !== undefined) && (options === undefined)) {
        if (helper.isPlainObject(end) === false) {
            args.push(new Term(this._r).expr(end)._query);
            term._query.push(args);
        }
        else {
            term._query.push(args);
            term._query.push(new Term(this._r).expr(translateOptions(end))._query);
        }
    }
    else { // end and options are both undefined
        term._query.push(args);
    }
    return term;
}
Term.prototype.nth = function(value) {
    this._arity(arguments, 1, "nth", this); 

    var term = new Term(this._r);
    term._query.push(termTypes.NTH)
    term._query.push([this._query, new Term(this._r).expr(value)._query])
    return term;
}
Term.prototype.indexesOf = function(predicate) {
    this._arity(arguments, 1, "indexesOf", this); 

    var term = new Term(this._r);
    term._query.push(termTypes.INDEXES_OF)
    term._query.push([this._query, new Term(this._r).expr(predicate)._wrap()._query])
    return term;
}
Term.prototype.isEmpty = function() {
    this._arity(arguments, 0, "isEmpty", this); 

    var term = new Term(this._r);
    term._query.push(termTypes.IS_EMPTY)
    term._query.push([this._query])
    return term;
}
Term.prototype.union = function(other) {
    this._arity(arguments, 1, "union", this); 

    var term = new Term(this._r);
    term._query.push(termTypes.UNION)
    term._query.push([this._query, new Term(this._r).expr(other)._query])
    return term;
}
Term.prototype.sample = function(size) {
    this._arity(arguments, 1, "sample", this); 

    var term = new Term(this._r);
    term._query.push(termTypes.SAMPLE)
    term._query.push([this._query, new Term(this._r).expr(size)._query])
    return term;
=======
    this._arity(arguments, 1, "skip", this);
    return new Skip(this._r, this, value);
}
Term.prototype.limit = function(value) {
    this._arity(arguments, 1, "limit", this);
    return new Limit(this._r, this, value);
}
Term.prototype.slice = function(start, end, options) {
    this._arityRange(arguments, 1, 3, "slice", this);
    return new Slice(this._r, this, start, end, options);
}
Term.prototype.nth = function(value) {
    this._arity(arguments, 1, "nth", this);
    return new Nth(this._r, this, value);
}
Term.prototype.indexesOf = function(predicate) {
    this._arity(arguments, 1, "indexesOf", this);
    return new IndexesOf(this._r, this, predicate);
}
Term.prototype.isEmpty = function() {
    this._arity(arguments, 0, "isEmpty", this);
    return new IsEmpty(this._r, this);
}
Term.prototype.union = function(other) {
    this._arity(arguments, 1, "union", this);
    return new Union(this._r, this, other);
}
Term.prototype.sample = function(size) {
    this._arity(arguments, 1, "sample", this);
    return new Sample(this._r, this, size);
>>>>>>> 8048c5e7
}

// Aggregations
Term.prototype.reduce = function(func) {
<<<<<<< HEAD
    this._arity(arguments, 1, "reduce", this); 

    var term = new Term(this._r);
    term._query.push(termTypes.REDUCE)
    term._query.push([this._query, new Term(this._r).expr(func)._wrap()._query])
    return term;
}
Term.prototype.count = function(filter) {
    this._arityRange(arguments, 0, 1, "count", this); 

    var term = new Term(this._r);
    term._query.push(termTypes.COUNT);
    var args = [];
    args.push(this._query);
    if (filter !== undefined) {
        args.push(new Term(this._r).expr(filter)._wrap()._query)
    }
    term._query.push(args);
    return term;
}
Term.prototype.distinct = function() {
    this._arity(arguments, 0, "distinct", this); 

    var term = new Term(this._r);
    term._query.push(termTypes.DISTINCT)
    term._query.push([this._query])
    return term;
}
Term.prototype.group = function() {
    var self = this;

    self._arityRange(arguments, 1, Infinity, "group", self); 

    var term = new Term(self._r);
    term._query.push(termTypes.GROUP);
    var args = [self._query];
    for(var i=0; i<arguments.length-1; i++) {
        args.push(new Term(self._r).expr(arguments[i])._wrap()._query)
    }
    if (arguments.length > 0) {
        if (helper.isPlainObject(arguments[arguments.length-1])) {
            helper.loopKeys(arguments[arguments.length-1], function(obj, key) {
                if (key !== "index") {
                    throw new Error.ReqlDriverError("Unrecognized option `"+key+"` in `group`", self._query, "Available option is index: <string>");
                }
            });
            term._query.push(args);
            term._query.push(new Term(self._r).expr(translateOptions(arguments[arguments.length-1]))._query);
        }
        else {
            args.push(new Term(self._r).expr(arguments[arguments.length-1])._query)
            term._query.push(args);
        }
    }
    else {
        term._query.push(args);
    }

    return term;
}
Term.prototype.ungroup = function() {
    this._arity(arguments, 0, "ungroup", this); 

    var term = new Term(this._r);
    term._query.push(termTypes.UNGROUP)
    term._query.push([this._query])
    return term;
}
Term.prototype.contains = function() {
    this._arityRange(arguments, 1, Infinity, "contains", this); 

    var term = new Term(this._r);
    term._query.push(termTypes.CONTAINS)
    var args = [this._query];
    for(var i=0; i<arguments.length; i++) {
        args.push(new Term(this._r).expr(arguments[i])._wrap()._query)
    }
    term._query.push(args)
    return term;
}
Term.prototype.sum = function(field) {
    this._arityRange(arguments, 0, 1, "sum", this); 

    var term = new Term(this._r);
    term._query.push(termTypes.SUM);
    var args = [this._query];
    if (field !== undefined) {
        args.push(new Term(this._r).expr(field)._wrap()._query)
    }
    term._query.push(args)
    return term;
}
Term.prototype.avg = function(field) {
    this._arityRange(arguments, 0, 1, "avg", this); 

    var term = new Term(this._r);
    term._query.push(termTypes.AVG)
    var args = [this._query];
    if (field !== undefined) {
        args.push(new Term(this._r).expr(field)._wrap()._query)
    }
    term._query.push(args)
    return term;
}
Term.prototype.min = function(field) {
    this._arityRange(arguments, 0, 1, "min", this); 

    var term = new Term(this._r);
    term._query.push(termTypes.MIN)
    var args = [this._query];
    if (field !== undefined) {
        args.push(new Term(this._r).expr(field)._wrap()._query)
    }
    term._query.push(args)
    return term;
}
Term.prototype.max = function(field) {
    this._arityRange(arguments, 0, 1, "max", this); 

    var term = new Term(this._r);
    term._query.push(termTypes.MAX)
    var args = [this._query];
    if (field !== undefined) {
        args.push(new Term(this._r).expr(field)._wrap()._query)
    }
    term._query.push(args)

    return term;
=======
    this._arity(arguments, 1, "reduce", this);
    return new Reduce(this._r, this, func);
}
Term.prototype.count = function(filter) {
    this._arityRange(arguments, 0, 1, "count", this);
    return new Count(this._r, this, filter);
}
Term.prototype.distinct = function() {
    this._arity(arguments, 0, "distinct", this);
    return new Distinct(this._r, this);
}
Term.prototype.group = function() {
    this._arityRange(arguments, 1, Infinity, "group", this);
    var args = helper.toArray(arguments);
    return new Group(this._r, this, args);
}
Term.prototype.ungroup = function() {
    this._arity(arguments, 0, "ungroup", this);
    return new Ungroup(this._r, this);
}
Term.prototype.contains = function() {
    this._arityRange(arguments, 1, Infinity, "contains", this);
    var args = helper.toArray(arguments);
    return new Contains(this._r, this, args);
}
Term.prototype.sum = function(field) {
    this._arityRange(arguments, 0, 1, "sum", this);
    return new Sum(this._r, this, field);
}
Term.prototype.avg = function(field) {
    this._arityRange(arguments, 0, 1, "avg", this);
    return new Avg(this._r, this, field);
}
Term.prototype.min = function(field) {
    this._arityRange(arguments, 0, 1, "min", this);
    return new Min(this._r, this, field);
}
Term.prototype.max = function(field) {
    this._arityRange(arguments, 0, 1, "max", this);
    return new Max(this._r, this, field);
>>>>>>> 8048c5e7
}



// Document manipulation
Term.prototype.row = function() {
    this._arity(arguments, 0, "r.row", this);
    this._noPrefix(this, "row");

    var term = new Term(this._r);
    term._query.push(termTypes.IMPLICIT_VAR)
    return term;
}
Term.prototype.pluck = function() {
    this._arityRange(arguments, 1, Infinity, "pluck", this);

    var term = new Term(this._r);
    term._query.push(termTypes.PLUCK)
    var args = [this._query];
    for(var i=0; i<arguments.length; i++) {
        args.push(new Term(this._r).expr(arguments[i])._query)
    }
    term._query.push(args)
    return term;
}
Term.prototype.without = function() {
    this._arityRange(arguments, 1, Infinity, "without", this);

    var term = new Term(this._r);
    term._query.push(termTypes.WITHOUT)
    var args = [this._query];
    for(var i=0; i<arguments.length; i++) {
        args.push(new Term(this._r).expr(arguments[i])._query)
    }
    term._query.push(args)
    return term;
}
Term.prototype.merge = function(arg) {
<<<<<<< HEAD
    this._arity(arguments, 1, "merge", this); 

    var term = new Term(this._r);
    term._query.push(termTypes.MERGE)
    term._query.push([this._query, new Term(this._r).expr(arg)._wrap()._query])
    return term;
=======
    this._arity(arguments, 1, "merge", this);
    return new Merge(this._r, this, arg);
>>>>>>> 8048c5e7
}
Term.prototype.literal = function(obj) {
    this._arity(arguments, 1, "literal", this);
    this._noPrefix(this, "literal");

    var term = new Term(this._r);
    term._query.push(termTypes.LITERAL)
    term._query.push([new Term(this._r).expr(obj)._query])
    return term;
}
Term.prototype.append = function(value) {
<<<<<<< HEAD
    this._arity(arguments, 1, "append", this); 

    var term = new Term(this._r);
    term._query.push(termTypes.APPEND)
    term._query.push([this._query, new Term(this._r).expr(value)._query])
    return term;
}
Term.prototype.prepend = function(value) {
    this._arity(arguments, 1, "prepend", this); 

    var term = new Term(this._r);
    term._query.push(termTypes.PREPEND)
    term._query.push([this._query, new Term(this._r).expr(value)._query])
    return term;
}
Term.prototype.difference = function(other) {
    this._arity(arguments, 1, "difference", this); 

    var term = new Term(this._r);
    term._query.push(termTypes.DIFFERENCE)
    term._query.push([this._query, new Term(this._r).expr(other)._query])
    return term;
}
Term.prototype.setInsert = function(other) {
    this._arity(arguments, 1, "setInsert", this); 

    var term = new Term(this._r);
    term._query.push(termTypes.SET_INSERT)
    term._query.push([this._query, new Term(this._r).expr(other)._query])
    return term;
}
Term.prototype.setUnion = function(other) {
    this._arity(arguments, 1, "setUnion", this); 

    var term = new Term(this._r);
    term._query.push(termTypes.SET_UNION)
    term._query.push([this._query, new Term(this._r).expr(other)._query])
    return term;
}
Term.prototype.setIntersection = function(other) {
    this._arity(arguments, 1, "setIntersection", this); 

    var term = new Term(this._r);
    term._query.push(termTypes.SET_INTERSECTION)
    term._query.push([this._query, new Term(this._r).expr(other)._query])
    return term;
}
Term.prototype.setDifference = function(other) {
    this._arity(arguments, 1, "setDifference", this); 

    var term = new Term(this._r);
    term._query.push(termTypes.SET_DIFFERENCE)
    term._query.push([this._query, new Term(this._r).expr(other)._query])
    return term;
}
Term.prototype.getField = function(field) {
    this._arity(arguments, 1, "(...)", this); 

    var query = new Term(this._r);
    query._query.push(termTypes.GET_FIELD)
    query._query.push([this._query, new Term(this._r).expr(field)._query])
    return query;
}
Term.prototype.hasFields = function() {
    this._arityRange(arguments, 1, Infinity, "hasFields", this); 

    var term = new Term(this._r);
    term._query.push(termTypes.HAS_FIELDS)
    var args = [this._query];
    for(var i=0; i<arguments.length; i++) {
        args.push(new Term(this._r).expr(arguments[i])._query)
    }
    term._query.push(args)
    return term;

}
Term.prototype.insertAt = function(index, value) {
    this._arity(arguments, 2, "insertAt", this); 

    var query = new Term(this._r);
    query._query.push(termTypes.INSERT_AT)
    query._query.push([this._query, new Term(this._r).expr(index)._query, new Term(this._r).expr(value)._query])
    return query;
}
Term.prototype.spliceAt = function(index, array) {
    this._arityRange(arguments, 1, 2, "spliceAt", this); 

    var query = new Term(this._r);
    query._query.push(termTypes.SPLICE_AT)
    query._query.push([this._query, new Term(this._r).expr(index)._query, new Term(this._r).expr(array)._query])
    return query;
}
Term.prototype.deleteAt = function(start, end) {
    this._arityRange(arguments, 1, 2, "deleteAt", this); 

    var query = new Term(this._r);
    query._query.push(termTypes.DELETE_AT);
    var args = [this._query, new Term(this._r).expr(start)._query];
    if (end !== undefined) {
        args.push(new Term(this._r).expr(end)._query)
    }
    query._query.push(args)
    return query;
}
Term.prototype.changeAt = function(index, value) {
    this._arityRange(arguments, 1, 2, "changeAt", this); 

    var query = new Term(this._r);
    query._query.push(termTypes.CHANGE_AT);
    var args = [this._query];
    args.push(new Term(this._r).expr(index)._query)
    args.push(new Term(this._r).expr(value)._query)
    query._query.push(args)
    return query;
}
Term.prototype.keys = function() {
    this._arity(arguments, 0, "keys", this); 

    var term = new Term(this._r);
    term._query.push(termTypes.KEYS)
    term._query.push([this._query])
    return term;
=======
    this._arity(arguments, 1, "append", this);
    return new Append(this._r, this, value);
}
Term.prototype.prepend = function(value) {
    this._arity(arguments, 1, "prepend", this);
    return new Prepend(this._r, this, value);
}
Term.prototype.difference = function(other) {
    this._arity(arguments, 1, "difference", this);
    return new Difference(this._r, this, other);
}
Term.prototype.setInsert = function(other) {
    this._arity(arguments, 1, "setInsert", this);
    return new SetInsert(this._r, this, other);
}
Term.prototype.setUnion = function(other) {
    this._arity(arguments, 1, "setUnion", this);
    return new SetUnion(this._r, this, other);
}
Term.prototype.setIntersection = function(other) {
    this._arity(arguments, 1, "setIntersection", this);
    return new SetIntersection(this._r, this, other);
}
Term.prototype.setDifference = function(other) {
    this._arity(arguments, 1, "setDifference", this);
    return new SetDifference(this._r, this, other);
}
Term.prototype.getField = function(field) {
    this._arity(arguments, 1, "(...)", this);
    return new GetField(this._r, this, field);
}
Term.prototype.hasFields = function() {
    this._arityRange(arguments, 1, Infinity, "hasFields", this);
    var args = helper.toArray(arguments);
    return new HasFields(this._r, this, args);
}
Term.prototype.insertAt = function(index, value) {
    this._arity(arguments, 2, "insertAt", this);
    return new InsertAt(this._r, this, index, value);
}
Term.prototype.spliceAt = function(index, array) {
    this._arityRange(arguments, 1, 2, "spliceAt", this);
    return new SpliceAt(this._r, this, index, array);
}
Term.prototype.deleteAt = function(start, end) {
    this._arityRange(arguments, 1, 2, "deleteAt", this);
    return new DeleteAt(this._r, this, start, end);
}
Term.prototype.changeAt = function(index, value) {
    this._arityRange(arguments, 1, 2, "changeAt", this);
    return new ChangeAt(this._r, this, index, value);
}
Term.prototype.keys = function() {
    this._arity(arguments, 0, "keys", this);
    return new Keys(this._r, this);
>>>>>>> 8048c5e7
}
Term.prototype.object = function() {
    this._noPrefix(this, "object");
    this._arityRange(arguments, 0, Infinity, "object", this);

    var term = new Term(this._r);
    term._query.push(termTypes.OBJECT)
    var args = [];
    for(var i=0; i<arguments.length; i++) {
        args.push(new Term(this._r).expr(arguments[i])._wrap()._query)
    }
    term._query.push(args)
    return term;
}



// String
Term.prototype.match = function(regex) {
<<<<<<< HEAD
    this._arity(arguments, 1, "match", this); 

    var term = new Term(this._r);
    term._query.push(termTypes.MATCH)
    term._query.push([this._query, new Term(this._r).expr(regex)._query])
    return term;
}
Term.prototype.upcase = function(regex) {
    this._arity(arguments, 0, "upcase", this); 

    var term = new Term(this._r);
    term._query.push(termTypes.UPCASE)
    term._query.push([this._query])
    return term;
}
Term.prototype.downcase = function(regex) {
    this._arity(arguments, 0, "upcase", this); 

    var term = new Term(this._r);
    term._query.push(termTypes.DOWNCASE)
    term._query.push([this._query])
    return term;
=======
    this._arity(arguments, 1, "match", this);
    return new Match(this._r, this, regex);
}
Term.prototype.upcase = function(regex) {
    this._arity(arguments, 0, "upcase", this);
    return new Upcase(this._r, this, regex);
}
Term.prototype.downcase = function(regex) {
    this._arity(arguments, 0, "upcase", this);
    return new Downcase(this._r, this, regex);
>>>>>>> 8048c5e7
}




// Math and Logic
Term.prototype.add = function() {
    this._arityRange(arguments, 1, Infinity, "add", this);

    var query = new Term(this._r);
    query._query.push(termTypes.ADD)
    var args = [this._query];
    for(var i=0; i<arguments.length; i++) {
        args.push(new Term(this._r).expr(arguments[i])._query)
    }
    query._query.push(args);
    return query;
}
Term.prototype.sub = function() {
    this._arityRange(arguments, 1, Infinity, "sub", this);

    var query = new Term(this._r);
    query._query.push(termTypes.SUB)
    var args = [this._query];
    for(var i=0; i<arguments.length; i++) {
        args.push(new Term(this._r).expr(arguments[i])._query)
    }
    query._query.push(args);
    return query;
}
Term.prototype.mul = function() {
    this._arityRange(arguments, 1, Infinity, "mul", this);

    var query = new Term(this._r);
    query._query.push(termTypes.MUL)
    var args = [this._query];
    for(var i=0; i<arguments.length; i++) {
        args.push(new Term(this._r).expr(arguments[i])._query)
    }
    query._query.push(args);
    return query;
}
Term.prototype.div = function() {
    this._arityRange(arguments, 1, Infinity, "div", this);

    var query = new Term(this._r);
    query._query.push(termTypes.DIV)
    var args = [this._query];
    for(var i=0; i<arguments.length; i++) {
        args.push(new Term(this._r).expr(arguments[i])._query)
    }
    query._query.push(args);
    return query;
}
Term.prototype.mod = function(b) {
    this._arity(arguments, 1, "mod", this);

    var term = new Term(this._r);
    term._query.push(termTypes.MOD)
    term._query.push([this._query, new Term(this._r).expr(b)._query])
    return term;
}
Term.prototype.and = function() {
    this._arityRange(arguments, 1, Infinity, "and", this);

    var query = new Term(this._r);
    query._query.push(termTypes.ALL)
    var args = [this._query];
    for(var i=0; i<arguments.length; i++) {
        args.push(new Term(this._r).expr(arguments[i])._query)
    }
    query._query.push(args);
    return query;
}
Term.prototype.or = function() {
    this._arityRange(arguments, 1, Infinity, "or", this);

    var query = new Term(this._r);
    query._query.push(termTypes.ANY)
    var args = [this._query];
    for(var i=0; i<arguments.length; i++) {
        args.push(new Term(this._r).expr(arguments[i])._query)
    }
    query._query.push(args);
    return query;
}
Term.prototype.eq = function() {
    this._arityRange(arguments, 1, Infinity, "eq", this);

    var query = new Term(this._r);
    query._query.push(termTypes.EQ)
    var args = [this._query];
    for(var i=0; i<arguments.length; i++) {
        args.push(new Term(this._r).expr(arguments[i])._query)
    }
    query._query.push(args);
    return query;
}
Term.prototype.ne = function() {
    this._arityRange(arguments, 1, Infinity, "ne", this);

    var query = new Term(this._r);
    query._query.push(termTypes.NE)
    var args = [this._query];
    for(var i=0; i<arguments.length; i++) {
        args.push(new Term(this._r).expr(arguments[i])._query)
    }
    query._query.push(args);
    return query;
}
Term.prototype.gt = function(other) {
    this._arityRange(arguments, 1, Infinity, "gt", this);

    var query = new Term(this._r);
    query._query.push(termTypes.GT)
    var args = [this._query];
    for(var i=0; i<arguments.length; i++) {
        args.push(new Term(this._r).expr(arguments[i])._query)
    }
    query._query.push(args);
    return query;
}
Term.prototype.ge = function(other) {
    this._arityRange(arguments, 1, Infinity, "ge", this);

    var query = new Term(this._r);
    query._query.push(termTypes.GE)
    var args = [this._query];
    for(var i=0; i<arguments.length; i++) {
        args.push(new Term(this._r).expr(arguments[i])._query)
    }
    query._query.push(args);
    return query;
}
Term.prototype.lt = function(other) {
    this._arityRange(arguments, 1, Infinity, "lt", this);

    var query = new Term(this._r);
    query._query.push(termTypes.LT)
    var args = [this._query];
    for(var i=0; i<arguments.length; i++) {
        args.push(new Term(this._r).expr(arguments[i])._query)
    }
    query._query.push(args);
    return query;
}
Term.prototype.le = function(other) {
    this._arityRange(arguments, 1, Infinity, "le", this);

    var query = new Term(this._r);
    query._query.push(termTypes.LE)
    var args = [this._query];
    for(var i=0; i<arguments.length; i++) {
        args.push(new Term(this._r).expr(arguments[i])._query)
    }
    query._query.push(args);
    return query;
}
Term.prototype.not = function() {
<<<<<<< HEAD
    this._arity(arguments, 0, 'not', this); 

    var query = new Term(this._r);
    query._query.push(termTypes.NOT)
    query._query.push([this._query]);
    return query;
}
Term.prototype.random = function() {
    var self = this;

    self._noPrefix(this, "random");
    self._arityRange(arguments, 0, 3, "random", self); 

    var term = new Term(self._r);
    term._query.push(termTypes.RANDOM);

    var args = [];
    for(var i=0; i<arguments.length-1; i++) {
        args.push(new Term(self._r).expr(arguments[i])._query)
    }
    if (arguments.length > 0) {
        if (helper.isPlainObject(arguments[arguments.length-1])) {
            helper.loopKeys(arguments[arguments.length-1], function(obj, key) {
                if (key !== "float") {
                    throw new Error.ReqlDriverError("Unrecognized option `"+key+"` in `random`", self._query, "Available option is float: <boolean>");
                }
            });
            term._query.push(args);
            term._query.push(new Term(self._r).expr(translateOptions(arguments[arguments.length-1]))._query);
        }
        else {
            args.push(new Term(self._r).expr(arguments[arguments.length-1])._query)
            term._query.push(args);
        }
    }
    else {
        term._query.push(args);
    }
    return term;
=======
    this._arity(arguments, 0, 'not', this);
    return new Not(this._r, this);
>>>>>>> 8048c5e7
}


// Dates and times
Term.prototype.now = function() {
    this._noPrefix(this, "now");

    var term = new Term(this._r);
    term._query.push(termTypes.NOW)
    return term;
}
Term.prototype.time = function() {
    this._noPrefix(this, "time");

    var query = new Term(this._r);
    query._query.push(termTypes.TIME)
    var args = [];
    for(var i=0; i<arguments.length; i++) {
        args.push(new Term(this._r).expr(arguments[i])._query)
    }
    query._query.push(args);
    return query;
}
Term.prototype.epochTime = function(epochTime) {
    this._noPrefix(this, "epochTime");

    var term = new Term(this._r);
    term._query.push(termTypes.EPOCH_TIME)
    term._query.push([new Term(this._r).expr(epochTime)._query])
    return term;
}
Term.prototype.ISO8601 = function(isoTime, options) {
    this._arityRange(arguments, 1, 2, 'ISO8601', this);
    this._noPrefix(this, "ISO8601");

    var term = new Term(this._r);
    term._query.push(termTypes.ISO8601)
    term._query.push([new Term(this._r).expr(isoTime)._query])
    if (helper.isPlainObject(options)) {
        helper.loopKeys(options, function(obj, key) {
            if (key !== "defaultTimezone") {
                throw new Error.ReqlDriverError("Unrecognized option `"+key+"` in `ISO8601`. Available options are primaryKey <string>, durability <string>, datancenter <string>");
            }
        });
        term._query.push(new Term(this._r).expr(translateOptions(options))._query);
    }

    return term;

    return new ISO8601(this._r, isoTime, options);
}
Term.prototype.inTimezone = function(timezone) {
<<<<<<< HEAD
    this._arity(arguments, 1, 'inTimezone', this); 

    var term = new Term(this._r);
    term._query.push(termTypes.IN_TIMEZONE)
    term._query.push([this._query, new Term(this._r).expr(timezone)._query])
    return term;
}
Term.prototype.timezone = function() {
    this._arity(arguments, 0, 'timezone', this); 

    var term = new Term(this._r);
    term._query.push(termTypes.TIMEZONE)
    term._query.push([this._query])
    return term;
}
Term.prototype.during = function(left, right, options) {
    this._arityRange(arguments, 2, 3, 'during', this); 

    var term = new Term(this._r);
    term._query.push(termTypes.DURING);
    var args = [];
    args.push(this._query);
    args.push(new Term(this._r).expr(left)._query);
    args.push(new Term(this._r).expr(right)._query);

    term._query.push(args);
    if (helper.isPlainObject(options)) {
        term._query.push(new Term(this._r).expr(translateOptions(options))._query);
    }
    return term;
}
Term.prototype.date = function() {
    this._arity(arguments, 0, 'date', this); 

    var term = new Term(this._r);
    term._query.push(termTypes.DATE)
    term._query.push([this._query])
    return term;
}
Term.prototype.timeOfDay = function() {
    this._arity(arguments, 0, 'timeOfDay', this); 

    var term = new Term(this._r);
    term._query.push(termTypes.TIME_OF_DAY)
    term._query.push([this._query])
    return term;
}
Term.prototype.year = function() {
    this._arity(arguments, 0, 'year', this); 

    var term = new Term(this._r);
    term._query.push(termTypes.YEAR)
    term._query.push([this._query])
    return term;
}
Term.prototype.month = function() {
    this._arity(arguments, 0, 'month', this); 

    var term = new Term(this._r);
    term._query.push(termTypes.MONTH)
    term._query.push([this._query])
    return term;
}
Term.prototype.day = function() {
    this._arity(arguments, 0, 'day', this); 

    var term = new Term(this._r);
    term._query.push(termTypes.DAY)
    term._query.push([this._query])
    return term;
}
Term.prototype.dayOfYear = function() {
    this._arity(arguments, 0, 'dayOfYear', this); 

    var term = new Term(this._r);
    term._query.push(termTypes.DAY_OF_YEAR)
    term._query.push([this._query])
    return term;
}
Term.prototype.dayOfWeek = function() {
    this._arity(arguments, 0, 'dayOfWeek', this); 

    var term = new Term(this._r);
    term._query.push(termTypes.DAY_OF_WEEK)
    term._query.push([this._query])
    return term;
}
Term.prototype.hours = function() {
    this._arity(arguments, 0, 'hours', this); 

    var term = new Term(this._r);
    term._query.push(termTypes.HOURS)
    term._query.push([this._query])
    return term;
}
Term.prototype.minutes = function() {
    this._arity(arguments, 0, 'minutes', this); 

    var term = new Term(this._r);
    term._query.push(termTypes.MINUTES)
    term._query.push([this._query])
    return term;
}
Term.prototype.seconds = function() {
    this._arity(arguments, 0, 'seconds', this); 

    var term = new Term(this._r);
    term._query.push(termTypes.SECONDS)
    term._query.push([this._query])
    return term;
}
Term.prototype.toISO8601 = function() {
    this._arity(arguments, 0, 'toISO8601', this); 

    var term = new Term(this._r);
    term._query.push(termTypes.TO_ISO8601)
    term._query.push([this._query])
    return term;
}
Term.prototype.toEpochTime = function() {
    this._arity(arguments, 0, 'toEpochTime', this); 

    var term = new Term(this._r);
    term._query.push(termTypes.TO_EPOCH_TIME)
    term._query.push([this._query])
    return term;
}
Term.prototype.monday = function() {
    var term = new Term(this._r);
    term._query.push(termTypes.MONDAY);
    return term;
}
Term.prototype.tuesday = function() {
    var term = new Term(this._r);
    term._query.push(termTypes.TUESDAY);
    return term;
}
Term.prototype.wednesday = function() {
    var term = new Term(this._r);
    term._query.push(termTypes.WEDNESDAY);
    return term;
}
Term.prototype.thursday = function() {
    var term = new Term(this._r);
    term._query.push(termTypes.THURSDAY);
    return term;
}
Term.prototype.friday = function() {
    var term = new Term(this._r);
    term._query.push(termTypes.FRIDAY);
    return term;
}
Term.prototype.saturday = function() {
    var term = new Term(this._r);
    term._query.push(termTypes.SATURDAY);
    return term;
}
Term.prototype.sunday = function() {
    var term = new Term(this._r);
    term._query.push(termTypes.SUNDAY);
    return term;
}

Term.prototype.january = function() {
    var term = new Term(this._r);
    term._query.push(termTypes.JANUARY);
    return term;
}
Term.prototype.february = function() {
    var term = new Term(this._r);
    term._query.push(termTypes.FEBRUARY);
    return term;
}
Term.prototype.march = function() {
    var term = new Term(this._r);
    term._query.push(termTypes.MARCH);
    return term;
}
Term.prototype.april = function() {
    var term = new Term(this._r);
    term._query.push(termTypes.APRIL);
    return term;
}
Term.prototype.may = function() {
    var term = new Term(this._r);
    term._query.push(termTypes.MAY);
    return term;
}
Term.prototype.june = function() {
    var term = new Term(this._r);
    term._query.push(termTypes.JUNE);
    return term;
}
Term.prototype.july = function() {
    var term = new Term(this._r);
    term._query.push(termTypes.JULY);
    return term;
}
Term.prototype.august = function() {
    var term = new Term(this._r);
    term._query.push(termTypes.AUGUST);
    return term;
}
Term.prototype.september = function() {
    var term = new Term(this._r);
    term._query.push(termTypes.SEPTEMBER);
    return term;
}
Term.prototype.october = function() {
    var term = new Term(this._r);
    term._query.push(termTypes.OCTOBER);
    return term;
}
Term.prototype.november = function() {
    var term = new Term(this._r);
    term._query.push(termTypes.NOVEMBER);
    return term;
}
Term.prototype.december = function() {
    var term = new Term(this._r);
    term._query.push(termTypes.DECEMBER);
    return term;
}
=======
    this._arity(arguments, 1, 'inTimezone', this);
    return new InTimezone(this._r, this, timezone);
}
Term.prototype.timezone = function() {
    this._arity(arguments, 0, 'timezone', this);
    return new Timezone(this._r, this);
}
Term.prototype.during = function(left, right, options) {
    this._arityRange(arguments, 2, 3, 'during', this);
    return new During(this._r, this, left, right, options);
}
Term.prototype.date = function() {
    this._arity(arguments, 0, 'date', this);
    return new ReqlDate(this._r, this);
}
Term.prototype.timeOfDay = function() {
    this._arity(arguments, 0, 'timeOfDay', this);
    return new TimeOfDay(this._r, this);
}
Term.prototype.year = function() {
    this._arity(arguments, 0, 'year', this);
    return new Year(this._r, this);
}
Term.prototype.month = function() {
    this._arity(arguments, 0, 'month', this);
    return new Month(this._r, this);
}
Term.prototype.day = function() {
    this._arity(arguments, 0, 'day', this);
    return new Day(this._r, this);
}
Term.prototype.dayOfYear = function() {
    this._arity(arguments, 0, 'dayOfYear', this);
    return new DayOfYear(this._r, this);
}
Term.prototype.dayOfWeek = function() {
    this._arity(arguments, 0, 'dayOfWeek', this);
    return new DayOfWeek(this._r, this);
}
Term.prototype.hours = function() {
    this._arity(arguments, 0, 'hours', this);
    return new Hours(this._r, this);
}
Term.prototype.minutes = function() {
    this._arity(arguments, 0, 'minutes', this);
    return new Minutes(this._r, this);
}
Term.prototype.seconds = function() {
    this._arity(arguments, 0, 'seconds', this);
    return new Seconds(this._r, this);
}
Term.prototype.toISO8601 = function() {
    this._arity(arguments, 0, 'toISO8601', this);
    return new ToISO8601(this._r, this);
}
Term.prototype.toEpochTime = function() {
    this._arity(arguments, 0, 'toEpochTime', this);
    return new ToEpochTime(this._r, this);
}
Term.prototype.monday = function() { return new Monday(this._r); }
Term.prototype.tuesday = function() { return new Tuesday(this._r); }
Term.prototype.wednesday = function() { return new Wednesday(this._r); }
Term.prototype.thursday = function() { return new Thursday(this._r); }
Term.prototype.friday = function() { return new Friday(this._r); }
Term.prototype.saturday = function() { return new Saturday(this._r); }
Term.prototype.sunday = function() { return new Sunday(this._r); }

Term.prototype.january = function() { return new January(this._r); }
Term.prototype.february = function() { return new February(this._r); }
Term.prototype.march = function() { return new March(this._r); }
Term.prototype.april = function() { return new April(this._r); }
Term.prototype.may = function() { return new May(this._r); }
Term.prototype.june = function() { return new June(this._r); }
Term.prototype.july = function() { return new July(this._r); }
Term.prototype.august = function() { return new August(this._r); }
Term.prototype.september = function() { return new September(this._r); }
Term.prototype.october = function() { return new October(this._r); }
Term.prototype.november = function() { return new November(this._r); }
Term.prototype.december = function() { return new December(this._r); }
>>>>>>> 8048c5e7


Term.prototype.args = function() {
    this._noPrefix(this, "args");

<<<<<<< HEAD
    var term = new Term(this._r);
    term._query.push(termTypes.ARGS);
    var args = [];
    for(var i=0; i<arguments.length; i++) {
        args.push(new Term(this._r).expr(arguments[i])._query)
    }
    term._query.push(args);
    return term;
}
Term.prototype.do = function(func) {
    this._arity(arguments, 1, 'do', this); 

    var term = new Term(this._r);
    term._query.push(termTypes.FUNCALL)
    term._query.push([new Term(this._r).expr(func)._wrap()._query, this._query])
    return term;
=======
Term.prototype.do = function(fn) {
    this._arityRange(arguments, 1, Infinity, 'do', this);

    return new Do(this._r, [this, fn]);
}
// This extra method is because arguments are flipped for `do`
Term.prototype._do = function(fn) {
    return new Do(this._r, helper.toArray(arguments));
>>>>>>> 8048c5e7
}

Term.prototype.branch = function(predicate, trueBranch, falseBranch) {
    this._noPrefix(this, "branch");

    var term = new Term(this._r);
    term._query.push(termTypes.BRANCH)
    var args = [];
    args.push(new Term(this._r).expr(predicate)._query)
    args.push(new Term(this._r).expr(trueBranch)._query)
    args.push(new Term(this._r).expr(falseBranch)._query)
    term._query.push(args)
    return term;
}
Term.prototype.forEach = function(func) {
<<<<<<< HEAD
    this._arity(arguments, 1, 'forEach', this); 

    var term = new Term(this._r);
    term._query.push(termTypes.FOREACH);
    term._query.push([this._query, new Term(this._r).expr(func)._wrap()._query]);
    return term;
=======
    this._arity(arguments, 1, 'forEach', this);
    return new ForEach(this._r, this, func);
>>>>>>> 8048c5e7
}
Term.prototype.error = function(strError) {
    this._noPrefix(this, "error");

    var term = new Term(this._r);
    term._query.push(termTypes.ERROR);
    if (strError !== undefined) {
        term._query.push([new Term(this._r).expr(strError)._query]);
    }
    return term;
}
<<<<<<< HEAD
Term.prototype.default = function(expression) {
    this._arity(arguments, 1, 'default', this); 

    var term = new Term(this._r);
    term._query.push(termTypes.DEFAULT);
    term._query.push([this._query, new Term(this._r).expr(expression)._query]);
    return term;
}
Term.prototype.expr = function(expression, nestingLevel) {
    var self = this;

    self._arityRange(arguments, 1, 2, 'expr', self); 
    self._noPrefix(self, "expr");
=======
Term.prototype.default = function(func) {
    this._arity(arguments, 1, 'default', this);
    return new Default(this._r, this, func);
}
Term.prototype.expr = function(expression, nestingLevel) {
    this._arityRange(arguments, 1, 2, 'expr', this);
    this._noPrefix(this, "expr");
>>>>>>> 8048c5e7

    // undefined will be caught in the last else
    var ar, obj;

    if (expression === undefined) throw new Error.ReqlDriverError("Cannot convert `undefined` with r.expr()");

    if (nestingLevel == null) nestingLevel = self._r.nestingLevel;
    if (nestingLevel < 0) throw new Error.ReqlDriverError("Nesting depth limit exceeded.\nYou probably have a circular reference somewhere")

    if (expression instanceof Term) {
        return expression;
    }
    else if (expression instanceof Function) {
        return new Func(self._r, expression);
    }
    else if (expression instanceof Date) {
        return new Term(self._r).ISO8601(expression.toISOString())
    }
    else if (Array.isArray(expression)) {
        var query = new Term(self._r);
        query._query.push(termTypes.MAKE_ARRAY);

        var args = [];
        for(var i=0; i<expression.length; i++) {
            args.push(new Term(self._r).expr(expression[i], nestingLevel-1)._query)
        }
        query._query.push(args);
        return query;
    }
    else if (helper.isPlainObject(expression)) {

        var optArgs = {};
        helper.loopKeys(expression, function(expression, key) {
            if (expression.hasOwnProperty(key)) {
                if (expression[key] !== undefined) {
                    optArgs[key] = new Term(self._r).expr(expression[key], nestingLevel-1)._query;
                }
            }
        });
        return new Term(self._r, optArgs);
    }
    else { // Primitive
        if (expression === null) {
            return new Term(self._r, expression);
        }
        else if (typeof expression === "string") {
            return new Term(self._r, expression);
        }
        else if (typeof expression === "number") {
            if (expression !== expression) {
                throw new Error.ReqlDriverError("Cannot convert `NaN` to JSON");
            }
            else if (!isFinite(expression)) {
                throw new Error.ReqlDriverError("Cannot convert `Infinity` to JSON");
            }
            return new Term(self._r, expression);
        }
        else if (typeof expression === "boolean") {
            return new Term(self._r, expression);
        }
        else {
            throw new Error.ReqlDriverError("Cannot convert `"+expression+"` to datum.")
        }
    }
    return self;
}
Term.prototype.js = function(arg) {
    this._arity(arguments, 1, 'js', this);
    this._noPrefix(this, "js");

    var term = new Term(this._r);
    term._query.push(termTypes.JAVASCRIPT)
    term._query.push([new Term(this._r).expr(arg)._query])
    return term;
}
Term.prototype.coerceTo = function(type) {
<<<<<<< HEAD
    this._arity(arguments, 1, 'coerceTo', this); 

    var term = new Term(this._r);
    term._query.push(termTypes.COERCE_TO)
    term._query.push([this._query, new Term(this._r).expr(type)._query])
    return term;
}
Term.prototype.typeOf = function() {
    this._arity(arguments, 0, 'typeOf', this); 

    var term = new Term(this._r);
    term._query.push(termTypes.TYPEOF);
    term._query.push([this._query])
    return term;
}
Term.prototype.info = function() {
    this._arity(arguments, 0, 'info', this); 

    var term = new Term(this._r);
    term._query.push(termTypes.INFO);
    term._query.push([this._query])
    return term;
=======
    this._arity(arguments, 1, 'coerceTo', this);
    return new CoerceTo(this._r, this, type);
}
Term.prototype.typeOf = function() {
    this._arity(arguments, 0, 'typeOf', this);
    return new TypeOf(this._r, this);
}
Term.prototype.info = function() {
    this._arity(arguments, 0, 'info', this);
    return new Info(this._r, this);
>>>>>>> 8048c5e7
}
Term.prototype.json = function(json) {
    this._arity(arguments, 1, 'info', this);
    this._noPrefix(this, "json");
<<<<<<< HEAD
=======
    return new Json(this._r, json);
}
Term.prototype.exprJSON = function(value, nestingLevel) {
    this._arityRange(arguments, 1, 2, 'exprJSON', this);
    this._noPrefix(this, "exprJSON");

    var result = this._exprJSON(value, nestingLevel, this._r);
    if (result.isJSON === true) {
        return new Term(this._r).json(JSON.stringify(value))
    }
    else {
        return new Term(this._r).expr(result.value);
    }
}
>>>>>>> 8048c5e7

    var term = new Term(this._r);
    term._query.push(termTypes.JSON);
    term._query.push([new Term(this._r).expr(json)._query])
    return term;
}
Term.prototype.http = function(url, options) {
    this._noPrefix(this, "http");
    this._arityRange(arguments, 1, 2, 'http', this); 

    var term = new Term(this._r);
    term._query.push(termTypes.HTTP);
    term._query.push([new Term(this._r).expr(url)._query]);
    if (helper.isPlainObject(options)) {
        helper.loopKeys(options, function(obj, key) {
            if ((key !== "timeout") 
                && (key !==  "reattempts")
                && (key !==  "redirects")
                && (key !==  "verify")
                && (key !==  "resultFormat")
                && (key !==  "method")
                && (key !==  "auth")
                && (key !==  "params")
                && (key !==  "header")
                && (key !==  "data")
                && (key !==  "page")
                && (key !==  "pageLimit")
                && (key !==  "")) {
                throw new Error.ReqlDriverError("Unrecognized option `"+key+"` in `http`. Available options are reattemps <number>, redirects <number>, verify <boolean>, resultFormat: <string>, method: <string>, auth: <object>, params: <object>, header: <string>, data: <string>, page: <string/function>, pageLimit: <number>");
            }
        });

        term._query.push(new Term(this._r).expr(translateOptions(options))._query);
    }
    return term;
}

Term.prototype.toString = function() {
    return Error.generateBacktrace(this._query, 0, null, [], {indent: 0, extra: 0}).str;
}

Term.prototype._wrap = function() {
    var self = this;
    if (helper.hasImplicit(this._query)) {
        if (this._query[0] === termTypes.ARGS) {
            throw new Error.ReqlDriverError("Implicit variable `r.row` cannot be used inside `r.args`")
        }
        //Must pass at least one variable to the function or it won't accept r.row
        return new Term(this._r).expr(function(doc) { return self; })
    }
    else {
        return self;
    }
}
Term.prototype._translateArgs = {
    returnVals: "return_vals",
    primaryKey: "primary_key",
    useOutdated: "use_outdated",
    nonAtomic: "non_atomic",
    leftBound: "left_bound",
    rightBound: "right_bound",
    defaultTimezone: "default_timezone",
<<<<<<< HEAD
    noReply: "noreply",
    resultFormat: "result_format",
    pageLimit: "page_limit"
}
function translateOptions(options) {
    var translatedOpt = {};
    helper.loopKeys(options, function(options, key) {
        if (options.hasOwnProperty(key) && (options[key] !== undefined)) {
            var keyServer = Term.prototype._translateArgs[key] || key;
            translatedOpt[keyServer] = options[key];
=======
    noReply: "noReply",
}
Term.prototype._makeOptArgs = function(r, options) {
    var keyServer;
    var optargs = [];
    for(var key in options) {
        if (options[key] !== undefined) {
            keyServer = Term.prototype._translateArgs[key] || key;
            optargs.push({
                key: keyServer,
                val: new Term(r).expr(options[key])._self
            });
>>>>>>> 8048c5e7
        }
    });
    return translatedOpt;
}
Term.prototype._setNestingLevel = function(nestingLevel) {
    Term.prototype._nestingLevel = nestingLevel
}

Term.prototype._noPrefix = function(query, method) {
    if ((!Array.isArray(query._query)) || (query._query.length > 0)) {
        throw new Error.ReqlDriverError("`"+method+"` is not defined", query._query);
    }
}
Term.prototype._arityRange = function(args, min, max, method, query) {
    var foundArgs = false;
    if (args.length < min) {
        for(var i=0; i<args.length; i++) {
            if ((args[i] instanceof Term) && (args[i]._query[0] === termTypes.ARGS)) {
                foundArgs = true;
                break;
            }
        }
        if (foundArgs === false) {
            throw new Error.ReqlDriverError("`"+method+"` takes at least "+min+" argument"+((min>1)?'s':'')+", "+args.length+" provided", query._query);
        }
    }
    else if (args.length > max) {
        for(var i=0; i<args.length; i++) {
            if ((args[i] instanceof Term) && (args[i]._query[0] === termTypes.ARGS)) {
                foundArgs = true;
                break;
            }
        }
        if (foundArgs === false) {
            throw new Error.ReqlDriverError("`"+method+"` takes at most "+max+" argument"+((max>1)?'s':'')+", "+args.length+" provided", query._query);
        }
    }
}
Term.prototype._arity = function(args, num, method, query) {
    if (args.length !== num) {
        var foundArgs = false;
        for(var i=0; i<args.length; i++) {
            if ((args[i] instanceof Term) && (args[i]._query[0] === termTypes.ARGS)) {
                foundArgs = true;
                break;
            }
        }
        if (foundArgs === false) {
            throw new Error.ReqlDriverError("`"+method+"` takes "+num+" argument"+((num>1)?'s':'')+", "+args.length+" provided", query._query);
        }
    }
}


// Datums
function Func(r, func) {
    // We can retrieve the names of the arguments with
    // func.toString().match(/\(([^\)]*)\)/)[1].split(/\s*,\s*/)

    var query = new Term(this._r);
    query._query.push(termTypes.FUNC);
    var args = [];
    var argVars = [];
    var argNums = [];

    for(var i=0; i<func.length; i++) {
        argVars.push(new Var(r, r.nextVarId));
        argNums.push(r.nextVarId);

        if (r.nextVarId === 9007199254740992) { // That seems like overdoing it... but well maybe...
            r.nextVarId = 0;
        }
        else {
            r.nextVarId++;
        }
    }
        
    var body = func.apply(func, argVars)
    if (body === undefined) throw new Error.ReqlDriverError("Annonymous function returned `undefined`. Did you forget a `return`?", this._query);
    body = new Term(r).expr(body);

    args.push(new Term(r).expr(argNums)._query);
    args.push(body._query);

    query._query.push(args);

    return query;
}
Func.prototype.nextVarId = 1;

function Var(r, id) {
    var term = new Term(r);
    term._query.push(termTypes.VAR)
    term._query.push([new Term(r).expr(id)._query])
    return term;
}
<<<<<<< HEAD
=======
function MakeObject(r, object, nestingLevel) {
    this.type = "MAKE_OBJ";
    this.optargs = []
    for(var key in object) {
        if (object.hasOwnProperty(key)) {
            this.optargs.push({
                key: key,
                val: new Term(r).expr(object[key], nestingLevel)._self
            });
        }
    }

    var term = new Term();
    term._self = this;
    term._r = r;
    return term;
}
function Func(r, func) {
    // We can retrieve the names of the arguments with
    // func.toString().match(/\(([^\)]*)\)/)[1].split(/\s*,\s*/)
    this.type = "FUNC";

    var args = []; // contains Var instances
    var argNums = []; // contains int
    for(var i=0; i<func.length; i++) {
        args.push(new Var(r, r.nextVarId));
        argNums.push(r.nextVarId);

        if (r.nextVarId === 9007199254740992) { // That seems like overdoing it... but well maybe...
            r.nextVarId = 0;
        }
        else {
            r.nextVarId++;
        }
    }

    var arg = func.apply(func, args)
    if (arg === undefined) throw new Error.ReqlDriverError("Annonymous function returned `undefined`. Did you forget a `return`?", this);
    var body = new Term(r).expr(arg);

    this.args = [new MakeArray(r, argNums)._self, body._self];

    var term = new Term();
    term._self = this;
    term._r = r;
    return term;
}
Func.prototype.nextVarId = 1;

function Var(r, id) {
    this.type = "VAR";
    this.args = [new Term(r).expr(id)._self];

    var term = new Term();
    term._self = this;
    term._r = r;
    return term;
}


// Manipulating databases
function DbCreate(r, db) {
    this.type = "DB_CREATE";
    this.args = [new Term(r).expr(db)._self];

    var term = new Term();
    term._self = this;
    term._r = r;
    return term;
}
function DbDrop(r, db) {
    this.type = "DB_DROP";
    this.args = [new Term(r).expr(db)._self];

    var term = new Term();
    term._self = this;
    term._r = r;
    return term;
}
function DbList(r) {
    this.type = "DB_LIST";

    var term = new Term();
    term._self = this;
    term._r = r;
    return term;
}

// Manipulating tables
function TableCreate(r, args, options) {
    this.type = "TABLE_CREATE";
    this.args = [];
    for(var i=0; i<args.length; i++) {
        this.args.push(new Term(r).expr(args[i])._self)
    }

    if (options) this.optargs = Term.prototype._makeOptArgs(r, options);

    var term = new Term();
    term._self = this;
    term._r = r;
    return term;
}
function TableDrop(r, args) {
    this.type = "TABLE_DROP";
    this.args = [];
    for(var i=0; i<args.length; i++) {
        this.args.push(new Term(r).expr(args[i])._self)
    }

    var term = new Term();
    term._self = this;
    term._r = r;
    return term;
}
function TableList(r, db) {
    this.type = "TABLE_LIST";
    this.args = [];
    if (db !== undefined) this.args.push(db._self);

    var term = new Term();
    term._self = this;
    term._r = r;
    return term;
}
function IndexCreate(r, table, name, fn, options) {
    this.type = "INDEX_CREATE";
    this.args = [table._self, new Term(r).expr(name)._self];
    if (fn !== undefined) {
        this.args.push(new Term(r).expr(fn)._wrap()._self);
    }
    if (options !== undefined) this.optargs = Term.prototype._makeOptArgs(r, options);

    var term = new Term();
    term._self = this;
    term._r = r;
    return term;
}
function IndexDrop(r, table, name) {
    this.type = "INDEX_DROP";
    this.args = [table._self, new Term(r).expr(name)._self];

    var term = new Term();
    term._self = this;
    term._r = r;
    return term;
}
function IndexList(r, table, indexes) {
    this.type = "INDEX_LIST";
    this.args = [table._self];

    var term = new Term();
    term._self = this;
    term._r = r;
    return term;
}
function IndexStatus(r, table, indexes) {
    this.type = "INDEX_STATUS";
    this.args = [table._self];
    if (indexes !== undefined) {
        for(var i=0; i<indexes.length; i++) {
            this.args.push(new Term(r).expr(indexes[i])._self)
        }
    }

    var term = new Term();
    term._self = this;
    term._r = r;
    return term;
}
function IndexWait(r, table, indexes) {
    this.type = "INDEX_WAIT";
    this.args = [table._self];
    if (indexes !== undefined) {
        for(var i=0; i<indexes.length; i++) {
            this.args.push(new Term(r).expr(indexes[i])._self)
        }
    }

    var term = new Term();
    term._self = this;
    term._r = r;
    return term;
}


// Selecting data
function Db(r, db) {
    this.type = "DB";
    this.args = [];
    this.args.push(new Term(r).expr(db)._self);

    var term = new Term();
    term._self = this;
    term._r = r;
    return term;
}
function Table(r, args, options) {
    this.type = "TABLE";
    this.args = [];
    for(var i=0; i<args.length; i++) {
        this.args.push(new Term(r).expr(args[i])._self)
    }

    if (options !== undefined) this.optargs = Term.prototype._makeOptArgs(r, options);

    var term = new Term();
    term._self = this;
    term._r = r;
    return term;
}
function Get(r, table, primaryKey) {
    this.type = "GET";
    this.args = [table._self, new Term(r).expr(primaryKey)._self];

    var term = new Term();
    term._self = this;
    term._r = r;
    return term;
}
function GetAll(r, table, args) {
    this.type = "GET_ALL";
    this.args = [table._self];
    for(var i=0; i<args.length-1; i++) {
        this.args.push(new Term(r).expr(args[i])._self);
    }
    if ((args.length > 1) && (args[args.length-1].index !== undefined)) {
        this.optargs = Term.prototype._makeOptArgs(r, args[args.length-1]);
    }
    else {
        this.args.push(new Term(r).expr(args[args.length-1])._self);
    }

    var term = new Term();
    term._self = this;
    term._r = r;
    return term;
}
function Between(r, table, start, end, options) {
    this.type = "BETWEEN";
    this.args = [table._self];
    this.args.push(new Term(r).expr(start)._self);
    this.args.push(new Term(r).expr(end)._self);
    if (options !== undefined) this.optargs = Term.prototype._makeOptArgs(r, options);

    var term = new Term();
    term._self = this;
    term._r = r;
    return term;
}
function Filter(r, table, filter, options) {
    this.type = "FILTER";
    this.args = [table._self];
    this.args.push(new Term(r).expr(filter)._wrap()._self);

    if ((helper.isPlainObject(options))) {
        this.optargs = Term.prototype._makeOptArgs(r, options);
    }

    var term = new Term();
    term._self = this;
    term._r = r;
    return term;
}

// Joins
function InnerJoin(r, sequenceLeft, sequenceRight, predicate) {
    this.type = "INNER_JOIN";
    this.args = [sequenceLeft._self, new Term(r).expr(sequenceRight)._self, new Term(r).expr(predicate)._self];

    var term = new Term();
    term._self = this;
    term._r = r;
    return term;
}
function OuterJoin(r, sequenceLeft, sequenceRight, predicate) {
    this.type = "OUTER_JOIN";
    this.args = [sequenceLeft._self, new Term(r).expr(sequenceRight)._self, new Term(r).expr(predicate)._self];

    var term = new Term();
    term._self = this;
    term._r = r;
    return term;
}
function EqJoin(r, sequenceLeft, rightKey, sequenceRight, index) {
    this.type = "EQ_JOIN";
    this.args = [sequenceLeft._self, new Term(r).expr(rightKey)._wrap()._self, new Term(r).expr(sequenceRight)._self];

    if ((helper.isPlainObject(index))) {
        this.optargs = Term.prototype._makeOptArgs(r, index);
    }


    var term = new Term();
    term._self = this;
    term._r = r;
    return term;
}
function Zip(r, sequence) {
    this.type = "ZIP",
    this.args = [sequence._self];

    var term = new Term();
    term._self = this;
    term._r = r;
    return term;

}


// Transformation
function Map(r, sequence, transformation) {
    this.type = "MAP";
    this.args = [sequence._self, new Term(r).expr(transformation)._wrap()._self];

    var term = new Term();
    term._self = this;
    term._r = r;
    return term;
}
function WithFields(r, sequence, fields) {
    this.type = "WITH_FIELDS";
    this.args = [sequence._self];
    for(var i=0; i<fields.length; i++) {
        this.args.push(new Term(r).expr(fields[i])._self)
    }


    var term = new Term();
    term._self = this;
    term._r = r;
    return term;
}
function ConcatMap(r, sequence, transformation) {
    this.type = "CONCATMAP";
    this.args = [sequence._self, new Term(r).expr(transformation)._wrap()._self];

    var term = new Term();
    term._self = this;
    term._r = r;
    return term;
}
function OrderBy(r, sequence, fields) {
    this.type = "ORDERBY";
    this.args = [sequence._self]

    for(var i=0; i<fields.length-1; i++) {
        this.args.push(new Term(r).expr(fields[i])._wrap()._self);
    }
    if ((helper.isPlainObject(fields[fields.length-1])) && (fields[fields.length-1].index !== undefined)) {
        this.optargs = Term.prototype._makeOptArgs(r, fields[fields.length-1]);
    }
    else {
        this.args.push(new Term(r).expr(fields[fields.length-1])._wrap()._self);
    }

    var term = new Term();
    term._self = this;
    term._r = r;
    return term;
}
function Desc(r, field) {
    this.type = "DESC";
    this.args = [new Term(r).expr(field)._self];

    var term = new Term();
    term._self = this;
    term._r = r;
    return term;
}
function Asc(r, field) {
    this.type = "ASC";
    this.args = [new Term(r).expr(field)._self];

    var term = new Term();
    term._self = this;
    term._r = r;
    return term;
}
function Skip(r, sequence, value) {
    this.type = "SKIP";
    this.args = [sequence._self, new Term(r).expr(value)._self];

    var term = new Term();
    term._self = this;
    term._r = r;
    return term;
}
function Limit(r, sequence, value) {
    this.type = "LIMIT";
    this.args = [sequence._self, new Term(r).expr(value)._self];

    var term = new Term();
    term._self = this;
    term._r = r;
    return term;
}
function Slice(r, sequence, start, end, options) {
    this.type = "SLICE";
    this.args = [sequence._self, new Term(r).expr(start)._self];
    if (end !== undefined) {
        this.args.push(new Term(r).expr(end)._self);
    }

    if (options) this.optargs = Term.prototype._makeOptArgs(r, options);

    var term = new Term();
    term._self = this;
    term._r = r;
    return term;
}
function Nth(r, sequence, value) {
    this.type = "NTH";
    this.args = [sequence._self, new Term(r).expr(value)._self];

    var term = new Term();
    term._self = this;
    term._r = r;
    return term;
}
function IndexesOf(r, sequence, value) {
    this.type = "INDEXES_OF";
    this.args = [sequence._self, new Term(r).expr(value)._wrap()._self];

    var term = new Term();
    term._self = this;
    term._r = r;
    return term;
}
function IsEmpty(r, sequence) {
    this.type = "IS_EMPTY";
    this.args = [sequence._self];

    var term = new Term();
    term._self = this;
    term._r = r;
    return term;
}
function Union(r, sequence, other) {
    this.type = "UNION";
    this.args = [sequence._self, new Term(r).expr(other)._self];

    var term = new Term();
    term._self = this;
    term._r = r;
    return term;
}
function Sample(r, sequence, size) {
    this.type = "SAMPLE";
    this.args = [sequence._self, new Term(r).expr(size)._self];

    var term = new Term();
    term._self = this;
    term._r = r;
    return term;
}


// Aggregations
function Reduce(r, sequence, func) {
    this.type = "REDUCE";
    this.args = [sequence._self, new Term(r).expr(func)._wrap()._self];

    var term = new Term();
    term._self = this;
    term._r = r;
    return term;
}
function Count(r, sequence, filter) {
    this.type = "COUNT";
    this.args = [sequence._self];
    if (filter !== undefined) this.args.push(new Term(r).expr(filter)._wrap()._self)

    var term = new Term();
    term._self = this;
    term._r = r;
    return term;
}
function Distinct(r, sequence) {
    this.type = "DISTINCT";
    this.args = [sequence._self];

    var term = new Term();
    term._self = this;
    term._r = r;
    return term;
}
function Group(r, sequence, fields) {
    this.type = "GROUP";
    this.args = [sequence._self];
    for(var i=0; i<fields.length; i++) {
        this.args.push(new Term(r).expr(fields[i])._wrap()._self)
    }

    var term = new Term();
    term._self = this;
    term._r = r;
    return term;
}
function Ungroup(r, sequence) {
    this.type = "UNGROUP";
    this.args = [sequence._self];

    var term = new Term();
    term._self = this;
    term._r = r;
    return term;
}

function Contains(r, sequence, fields) {
    this.type = "CONTAINS";
    this.args = [sequence._self];
    for(var i=0; i<fields.length; i++) {
        this.args.push(new Term(r).expr(fields[i])._wrap()._self)
    }

    var term = new Term();
    term._self = this;
    term._r = r;
    return term;
}
function Sum(r, sequence, field) {
    this.type = "SUM";
    this.args = [sequence._self];
    if (field !== undefined) {
        this.args.push(new Term(r).expr(field)._wrap()._self);
    }

    var term = new Term();
    term._self = this;
    term._r = r;
    return term;
}
function Avg(r, sequence, field) {
    this.type = "AVG";
    this.args = [sequence._self];
    if (field !== undefined) {
        this.args.push(new Term(r).expr(field)._wrap()._self);
    }

    var term = new Term();
    term._self = this;
    term._r = r;
    return term;
}
function Min(r, sequence, field) {
    this.type = "MIN";
    this.args = [sequence._self];
    if (field !== undefined) {
        this.args.push(new Term(r).expr(field)._wrap()._self);
    }

    var term = new Term();
    term._self = this;
    term._r = r;
    return term;
}
function Max(r, sequence, field) {
    this.type = "MAX";
    this.args = [sequence._self];
    if (field !== undefined) {
        this.args.push(new Term(r).expr(field)._wrap()._self);
    }

    var term = new Term();
    term._self = this;
    term._r = r;
    return term;
}


// Document manipulation
function ImplicitVar(r) {
    this.type = "IMPLICIT_VAR";

    var term = new Term();
    term._self = this;
    term._r = r;
    return term;
}
function Pluck(r, sequence, fields) {
    this.type = "PLUCK";
    this.args = [sequence._self];
    for(var i=0; i<fields.length; i++) {
        this.args.push(new Term(r).expr(fields[i])._wrap()._self)
    }

    var term = new Term();
    term._self = this;
    term._r = r;
    return term;
}
function Without(r, sequence, fields) {
    this.type = "WITHOUT";
    this.args = [sequence._self];
    for(var i=0; i<fields.length; i++) {
        this.args.push(new Term(r).expr(fields[i])._wrap()._self)
    }

    var term = new Term();
    term._self = this;
    term._r = r;
    return term;
}
function Merge(r, obj, arg) {
    this.type = "MERGE";
    this.args = [obj._self, new Term(r).expr(arg)._wrap()._self];

    var term = new Term();
    term._self = this;
    term._r = r;
    return term;
}
function Literal(r, obj) {
    this.type = "LITERAL";
    this.args = [new Term(r).expr(obj)._self];

    var term = new Term();
    term._self = this;
    term._r = r;
    return term;
}
function Append(r, sequence, value) {
    this.type = "APPEND";
    this.args = [sequence._self, new Term(r).expr(value)._self];

    var term = new Term();
    term._self = this;
    term._r = r;
    return term;
}
function Prepend(r, sequence, value) {
    this.type = "PREPEND";
    this.args = [sequence._self, new Term(r).expr(value)._self];

    var term = new Term();
    term._self = this;
    term._r = r;
    return term;
}
function Difference(r, sequence, other) {
    this.type = "DIFFERENCE";
    this.args = [sequence._self, new Term(r).expr(other)._self];

    var term = new Term();
    term._self = this;
    term._r = r;
    return term;
}
function SetInsert(r, sequence, other) {
    this.type = "SET_INSERT";
    this.args = [sequence._self, new Term(r).expr(other)._self];

    var term = new Term();
    term._self = this;
    term._r = r;
    return term;
}
function SetUnion(r, sequence, other) {
    this.type = "SET_UNION";
    this.args = [sequence._self, new Term(r).expr(other)._self];

    var term = new Term();
    term._self = this;
    term._r = r;
    return term;
}
function SetIntersection(r, sequence, other) {
    this.type = "SET_INTERSECTION";
    this.args = [sequence._self, new Term(r).expr(other)._self];

    var term = new Term();
    term._self = this;
    term._r = r;
    return term;
}
function SetDifference(r, sequence, other) {
    this.type = "SET_DIFFERENCE";
    this.args = [sequence._self, new Term(r).expr(other)._self];

    var term = new Term();
    term._self = this;
    term._r = r;
    return term;
}
function GetField(r, obj, field) {
    this.type = "GET_FIELD";
    this.args = [obj._self, new Term(r).expr(field)._self];

    var term = new Term();
    term._self = this;
    term._r = r;
    return term;
}
function HasFields(r, sequence, fields) {
    this.type = "HAS_FIELDS";
    this.args = [sequence._self];
    for(var i=0; i<fields.length; i++) {
        this.args.push(new Term(r).expr(fields[i])._wrap()._self)
    }

    var term = new Term();
    term._self = this;
    term._r = r;
    return term;
}
function InsertAt(r, sequence, index, value) {
    this.type = "INSERT_AT";
    this.args = [sequence._self, new Term(r).expr(index)._self, new Term(r).expr(value)._self];

    var term = new Term();
    term._self = this;
    term._r = r;
    return term;
}
function SpliceAt(r, sequence, index, array) {
    this.type = "SPLICE_AT";
    this.args = [sequence._self, new Term(r).expr(index)._self, new Term(r).expr(array)._self];

    var term = new Term();
    term._self = this;
    term._r = r;
    return term;
}
function DeleteAt(r, sequence, start, end) {
    this.type = "DELETE_AT";
    this.args = [sequence._self, new Term(r).expr(start)._self];
    if (end !== undefined) this.args.push(new Term(r).expr(end)._self);

    var term = new Term();
    term._self = this;
    term._r = r;
    return term;
}
function ChangeAt(r, sequence, index, value) {
    this.type = "CHANGE_AT";
    this.args = [sequence._self, new Term(r).expr(index)._self, new Term(r).expr(value)._self];

    var term = new Term();
    term._self = this;
    term._r = r;
    return term;
}
function Keys(r, sequence) {
    this.type = "KEYS";
    this.args = [sequence._self];

    var term = new Term();
    term._self = this;
    term._r = r;
    return term;
}
function ReqlObject(r, args) {
    this.type = "OBJECT";
    this.args = [];
    for(var i=0; i<args.length; i++) {
        this.args.push(new Term(r).expr(args[i])._wrap()._self)
    }

    var term = new Term();
    term._self = this;
    term._r = r;
    return term;
}



// String
function Match(r, str, regex) {
    this.type = "MATCH";
    this.args = [str._self, new Term(r).expr(regex)._self];

    var term = new Term();
    term._self = this;
    term._r = r;
    return term;
}
function Upcase(r, str) {
    this.type = "UPCASE";
    this.args = [str._self];

    var term = new Term();
    term._self = this;
    term._r = r;
    return term;
}
function Downcase(r, str) {
    this.type = "DOWNCASE";
    this.args = [str._self];

    var term = new Term();
    term._self = this;
    term._r = r;
    return term;
}




// Math and Logic
function Add(r, args) { // args is an array
    this.type = "ADD";
    this.args = [];
    for(var i=0; i<args.length; i++) {
        this.args.push(new Term(r).expr(args[i])._self)
    }

    var term = new Term();
    term._self = this;
    term._r = r;
    return term;
}
function Sub(r, args) {
    this.type = "SUB";
    this.args = [];
    for(var i=0; i<args.length; i++) {
        this.args.push(new Term(r).expr(args[i])._self)
    }

    var term = new Term();
    term._self = this;
    term._r = r;
    return term;
}
function Mul(r, args) {
    this.type = "MUL";
    this.args = [];
    for(var i=0; i<args.length; i++) {
        this.args.push(new Term(r).expr(args[i])._self)
    }

    var term = new Term();
    term._self = this;
    term._r = r;
    return term;
}
function Div(r, args) {
    this.type = "DIV";
    this.args = [];
    for(var i=0; i<args.length; i++) {
        this.args.push(new Term(r).expr(args[i])._self)
    }

    var term = new Term();
    term._self = this;
    term._r = r;
    return term;
}
function Mod(r, a, b) {
    this.type = "MOD";
    this.args = [a._self, new Term(r).expr(b)._self];

    var term = new Term();
    term._self = this;
    term._r = r;
    return term;
}
function And(r, args) {
    this.type = "ALL";
    this.args = [];
    for(var i=0; i<args.length; i++) {
        this.args.push(new Term(r).expr(args[i])._self)
    }

    var term = new Term();
    term._self = this;
    term._r = r;
    return term;
}
function Or(r, args) {
    this.type = "ANY";
    this.args = [];
    for(var i=0; i<args.length; i++) {
        this.args.push(new Term(r).expr(args[i])._self)
    }

    var term = new Term();
    term._self = this;
    term._r = r;
    return term;
}
function Eq(r, args) {
    this.type = "EQ";
    this.args = [];
    for(var i=0; i<args.length; i++) {
        this.args.push(new Term(r).expr(args[i])._self)
    }

    var term = new Term();
    term._self = this;
    term._r = r;
    return term;
}
function Ne(r, args) {
    this.type = "NE";
    this.args = [];
    for(var i=0; i<args.length; i++) {
        this.args.push(new Term(r).expr(args[i])._self)
    }

    var term = new Term();
    term._self = this;
    term._r = r;
    return term;
}
function Gt(r, args) {
    this.type = "GT";
    this.args = [];
    for(var i=0; i<args.length; i++) {
        this.args.push(new Term(r).expr(args[i])._self)
    }

    var term = new Term();
    term._self = this;
    term._r = r;
    return term;
}
function Ge(r, args) {
    this.type = "GE";
    this.args = [];
    for(var i=0; i<args.length; i++) {
        this.args.push(new Term(r).expr(args[i])._self)
    }

    var term = new Term();
    term._self = this;
    term._r = r;
    return term;
}
function Lt(r, args) {
    this.type = "LT";
    this.args = [];
    for(var i=0; i<args.length; i++) {
        this.args.push(new Term(r).expr(args[i])._self)
    }

    var term = new Term();
    term._self = this;
    term._r = r;
    return term;
}
function Le(r, args) {
    this.type = "LE";
    this.args = [];
    for(var i=0; i<args.length; i++) {
        this.args.push(new Term(r).expr(args[i])._self)
    }

    var term = new Term();
    term._self = this;
    term._r = r;
    return term;
}
function Not(r, bool) {
    this.type = "NOT";
    this.args = [bool._self];

    var term = new Term();
    term._self = this;
    term._r = r;
    return term;
}


// Dates and times
function Now(r) {
    this.type = "NOW";

    var term = new Term();
    term._self = this;
    term._r = r;
    return term;
}
function Time(r, args) {
    this.type = "TIME";
    this.args = [];
    for(var i=0; i<args.length; i++) {
        this.args.push(new Term(r).expr(args[i])._wrap()._self)
    }

    var term = new Term();
    term._self = this;
    term._r = r;
    return term;
}
function EpochTime(r, epochTime) {
    this.type = "EPOCH_TIME";
    this.args = [new Term(r).expr(epochTime)._self];

    var term = new Term();
    term._self = this;
    term._r = r;
    return term;
}
function ISO8601(r, isoTime, options) {
    this.type = "ISO8601";
    this.args = [new Term(r).expr(isoTime)._self];
    if (options) this.optargs = Term.prototype._makeOptArgs(r, options);

    var term = new Term();
    term._self = this;
    term._r = r;
    return term;
}
function InTimezone(r, time, timezone) {
    this.type = "IN_TIMEZONE";
    this.args = [time._self, new Term(r).expr(timezone)._self];

    var term = new Term();
    term._self = this;
    term._r = r;
    return term;
}
function Timezone(r, time) {
    this.type = "TIMEZONE";
    this.args = [time._self];

    var term = new Term();
    term._self = this;
    term._r = r;
    return term;
}
function During(r, time, left, right, options) {
    this.type = "DURING";
    this.args = [time._self, new Term(r).expr(left)._self, new Term(r).expr(right)._self];
    if (options) this.optargs = Term.prototype._makeOptArgs(r, options);

    var term = new Term();
    term._self = this;
    term._r = r;
    return term;
}
function ReqlDate(r, time) {
    this.type = "DATE";
    this.args = [time._self];

    var term = new Term();
    term._self = this;
    term._r = r;
    return term;
}
function TimeOfDay(r, time) {
    this.type = "TIME_OF_DAY";
    this.args = [time._self];

    var term = new Term();
    term._self = this;
    term._r = r;
    return term;
}
function Year(r, time) {
    this.type = "YEAR";
    this.args = [time._self];

    var term = new Term();
    term._self = this;
    term._r = r;
    return term;
}
function Month(r, time) {
    this.type = "MONTH";
    this.args = [time._self];

    var term = new Term();
    term._self = this;
    term._r = r;
    return term;
}
function Day(r, time) {
    this.type = "DAY";
    this.args = [time._self];

    var term = new Term();
    term._self = this;
    term._r = r;
    return term;
}
function DayOfYear(r, time) {
    this.type = "DAY_OF_YEAR";
    this.args = [time._self];

    var term = new Term();
    term._self = this;
    term._r = r;
    return term;
}
function DayOfWeek(r, time) {
    this.type = "DAY_OF_WEEK";
    this.args = [time._self];

    var term = new Term();
    term._self = this;
    term._r = r;
    return term;
}
function Hours(r, time) {
    this.type = "HOURS";
    this.args = [time._self];

    var term = new Term();
    term._self = this;
    term._r = r;
    return term;
}
function Minutes(r, time) {
    this.type = "MINUTES";
    this.args = [time._self];

    var term = new Term();
    term._self = this;
    term._r = r;
    return term;
}
function Seconds(r, time) {
    this.type = "SECONDS";
    this.args = [time._self];

    var term = new Term();
    term._self = this;
    term._r = r;
    return term;
}
function ToISO8601(r, time) {
    this.type = "TO_ISO8601";
    this.args = [time._self];

    var term = new Term();
    term._self = this;
    term._r = r;
    return term;
}
function ToEpochTime(r, time) {
    this.type = "TO_EPOCH_TIME";
    this.args = [time._self];

    var term = new Term();
    term._self = this;
    term._r = r;
    return term;
}
function Monday(r) {
    this.type = "MONDAY"
    var term = new Term();
    term._self = this;
    term._r = r;
    return term;
}
function Tuesday(r) {
    this.type = "TUESDAY"
    var term = new Term();
    term._self = this;
    term._r = r;
    return term;
}
function Wednesday(r) {
    this.type = "WEDNESDAY"
    var term = new Term();
    term._self = this;
    term._r = r;
    return term;
}
function Thursday(r) {
    this.type = "THURSDAY"
    var term = new Term();
    term._self = this;
    term._r = r;
    return term;
}
function Friday(r) {
    this.type = "FRIDAY"
    var term = new Term();
    term._self = this;
    term._r = r;
    return term;
}
function Saturday(r) {
    this.type = "SATURDAY"
    var term = new Term();
    term._self = this;
    term._r = r;
    return term;
}
function Sunday(r) {
    this.type = "SUNDAY"
    var term = new Term();
    term._self = this;
    term._r = r;
    return term;
}
function January(r) {
    this.type = "JANUARY"
    var term = new Term();
    term._self = this;
    term._r = r;
    return term;
}
function February(r) {
    this.type = "FEBRUARY"
    var term = new Term();
    term._self = this;
    term._r = r;
    return term;
}
function March(r) {
    this.type = "MARCH"
    var term = new Term();
    term._self = this;
    term._r = r;
    return term;
}
function April(r) {
    this.type = "APRIL"
    var term = new Term();
    term._self = this;
    term._r = r;
    return term;
}
function May(r) {
    this.type = "MAY"
    var term = new Term();
    term._self = this;
    term._r = r;
    return term;
}
function June(r) {
    this.type = "JUNE"
    var term = new Term();
    term._self = this;
    term._r = r;
    return term;
}
function July(r) {
    this.type = "JULY"
    var term = new Term();
    term._self = this;
    term._r = r;
    return term;
}
function August(r) {
    this.type = "AUGUST"
    var term = new Term();
    term._self = this;
    term._r = r;
    return term;
}
function September(r) {
    this.type = "SEPTEMBER"
    var term = new Term();
    term._self = this;
    term._r = r;
    return term;
}
function October(r) {
    this.type = "OCTOBER"
    var term = new Term();
    term._self = this;
    term._r = r;
    return term;
}
function November(r) {
    this.type = "NOVEMBER"
    var term = new Term();
    term._self = this;
    term._r = r;
    return term;
}
function December(r) {
    this.type = "DECEMBER"
    var term = new Term();
    term._self = this;
    term._r = r;
    return term;
}


// Control structures
function Do(r, args) {
    this.type = "FUNCALL";

    this.args = [];
    this.args.push(new Term(r).expr(args[args.length-1])._wrap()._self);
    for(var i=0; i<args.length-1; i++) {
        this.args.push(new Term(r).expr(args[i])._self);
    }

    var term = new Term();
    term._self = this;
    term._r = r;
    return term;
}
function Branch(r, predicate, trueBranch, falseBranch) {
    this.type = "BRANCH";
    this.args = [new Term(r).expr(predicate)._wrap()._self, new Term(r).expr(trueBranch)._wrap()._self, new Term(r).expr(falseBranch)._wrap()._self,];

    var term = new Term();
    term._self = this;
    term._r = r;
    return term;
}
function ForEach(r, sequence, func) {
    this.type = "FOREACH";
    this.args = [sequence._self, new Term(r).expr(func)._wrap()._self];

    var term = new Term();
    term._self = this;
    term._r = r;
    return term;
}
function ReqlError(r, strError) {
    this.type = "ERROR";
    if (strError !== undefined) this.args = [new Term(r).expr(strError)._self];

    var term = new Term();
    term._self = this;
    term._r = r;
    return term;
}
function Default(r, term, value) {
    this.type = "DEFAULT";
    this.args = [term._self, new Term(r).expr(value)._self];

    var term = new Term();
    term._self = this;
    term._r = r;
    return term;
}
function Js(r, arg) {
    this.type = "JAVASCRIPT";
    this.args = [new Term(r).expr(arg)._self];

    var term = new Term();
    term._self = this;
    term._r = r;
    return term;
}
function CoerceTo(r, value, type) {
    this.type = "COERCE_TO";
    this.args = [value._self, new Term(r).expr(type)._self];

    var term = new Term();
    term._self = this;
    term._r = r;
    return term;
}
function TypeOf(r, value) {
    this.type = "TYPEOF";
    this.args = [value._self];

    var term = new Term();
    term._self = this;
    term._r = r;
    return term;
}
function Info(r, arg) {
    this.type = "INFO";
    this.args = [arg._self];

    var term = new Term();
    term._self = this;
    term._r = r;
    return term;
}
function Json(r, json) {
    this.type = "JSON";
    this.args = [new Term(r).expr(json)._self];

    var term = new Term();
    term._self = this;
    term._r = r;
    return term;
}



// Write
function Insert(r, table, documents, options) {
    this.type = "INSERT";
    this.args = [table._self];
    this.args.push(new Term(r).exprJSON(documents)._self);
    if (options) this.optargs = Term.prototype._makeOptArgs(r, options);

    var term = new Term();
    term._self = this;
    term._r = r;
    return term;
}

function Update(r, table, newValue, options) {
    this.type = "UPDATE";
    this.args = [table._self];
    this.args.push(new Term(r).expr(newValue)._wrap()._self);
    if (options) this.optargs = Term.prototype._makeOptArgs(r, options);

    var term = new Term();
    term._self = this;
    term._r = r;
    return term;
}
function Replace(r, table, newValue, options) {
    this.type = "REPLACE";
    this.args = [table._self];
    this.args.push(new Term(r).expr(newValue)._wrap()._self);
    if (options) this.optargs = Term.prototype._makeOptArgs(r, options);

    var term = new Term();
    term._self = this;
    term._r = r;
    return term;
}
function Sync(r, table) {
    this.type = "SYNC";
    this.args = [table._self];

    var term = new Term();
    term._self = this;
    term._r = r;
    return term;
}
function Delete(r, selection, options) {
    this.type = "DELETE";
    this.args = [selection._self];
    if (options) this.optargs = Term.prototype._makeOptArgs(r, options);

    var term = new Term();
    term._self = this;
    term._r = r;
    return term;
}

>>>>>>> 8048c5e7

module.exports = Term;<|MERGE_RESOLUTION|>--- conflicted
+++ resolved
@@ -32,7 +32,6 @@
         if (connection._isOpen() !== true) throw new Error.ReqlDriverError("`run` was called with a closed connection", self._query);
         var p = new Promise(function(resolve, reject) {
             var token = connection.token++;
-<<<<<<< HEAD
 
             var query = [protodef.Query.QueryType.START];
             query.push(self._query);
@@ -42,21 +41,6 @@
             if (connection.db != null) {
                 sendOptions = true;
                 _options.db = self._r.db(connection.db)._query;
-=======
-            var query = {
-                token: token,
-                query: self._self,
-                accepts_r_json: true,
-                type: "START",
-                global_optargs: []
-            };
-
-            if (connection.db) {
-                query.global_optargs.push({
-                    key: "db",
-                    val: new Term(self._r).db(connection.db)._self
-                });
->>>>>>> 8048c5e7
             }
 
             //For testing only
@@ -66,7 +50,6 @@
             }
 
 
-<<<<<<< HEAD
             var keepGoing = true; // we need it just to avoir calling resolve/reject multiple times
             helper.loopKeys(options, function(options, key) {
                 if (keepGoing === true) {
@@ -85,22 +68,11 @@
                         reject(new Error.ReqlDriverError("Unrecognized option `"+key+"` in `run`. Available options are useOutdated <bool>, durability <string>, noreply <bool>, timeFormat <string>, groupFormat: <string>, profile <bool>"));
                         keepGoing = false;
                     }
-=======
-            for(var key in options) {
-                if ((key === "useOutdated") || (key === "durability") ||
-                        (key === "noreply") || (key === "timeFormat") ||
-                        (key === "groupFormat") || (key === "profile")) {
-                    query.global_optargs.push({
-                        key: self._translateArgs[key] || key,
-                        val: new Term(self._r).expr(options[key])._self
-                    });
-                }
-                else {
-                    reject(new Error.ReqlDriverError("Unrecognized option `"+key+"` in `run`. Available options are useOutdated <bool>, durability <string>, noreply <bool>, timeFormat <string>, groupFormat: <string>, profile <bool>"));
-                    return;
->>>>>>> 8048c5e7
                 }
             });
+
+            if (keepGoing === false) return; // The promise was rejected in the loopKeys
+
             if (sendOptions === true) {
                 query.push(_options);
             }
@@ -133,7 +105,6 @@
 
                 pool.getConnection().then(function(connection) {
                     var token = connection.token++;
-<<<<<<< HEAD
                     var query = [protodef.Query.QueryType.START];
                     query.push(self._query);
 
@@ -169,24 +140,6 @@
                     if (sendOptions === true) {
                         query.push(_options);
                     }
-=======
-
-                    if (connection.db) {
-                        globalOptargs.push({
-                            key: "db",
-                            val: new Term(self._r).db(connection.db)._self
-                        });
-                    }
-
-                    var query = {
-                        token: token,
-                        query: self._self,
-                        accepts_r_json: true,
-                        type: "START",
-                        global_optargs: globalOptargs
-                    };
->>>>>>> 8048c5e7
-
                     connection._send(query, token, resolve, reject, self._query, options);
                 }).error(function(error) {
                     reject(error);
@@ -256,7 +209,6 @@
 }
 
 Term.prototype.tableDrop = function(table) {
-<<<<<<< HEAD
     this._arity(arguments, 1, "tableDrop", this); 
 
     var query = new Term(this._r);
@@ -265,21 +217,12 @@
     var args = [];
     if (Array.isArray(this._query) && (this._query.length > 0)) {
         args.push(this._query); // push db
-=======
-    this._arity(arguments, 1, "tableDrop", this);
-    if (this._self.type == null) {
-        return new TableDrop(this._r, [table]);
-    }
-    else {
-        return new TableDrop(this._r, [this, table]);
->>>>>>> 8048c5e7
     }
     args.push(new Term(this._r).expr(table)._query)
     query._query.push(args);
     return query;
 }
 Term.prototype.tableList = function() {
-<<<<<<< HEAD
     this._arity(arguments, 0, "tableList", this); 
 
     var query = new Term(this._r);
@@ -288,11 +231,6 @@
     var args = [];
     if (Array.isArray(this._query) && (this._query.length > 0)) {
         args.push(this._query);
-=======
-    this._arity(arguments, 0, "tableList", this);
-    if (this._self.type == null) {
-        return new TableList(this._r);
->>>>>>> 8048c5e7
     }
     if (args.length > 0) {
         query._query.push(args);
@@ -333,17 +271,12 @@
     return query;
 }
 Term.prototype.indexDrop = function(name) {
-<<<<<<< HEAD
     this._arity(arguments, 1, "indexDrop", this); 
 
     var query = new Term(this._r);
     query._query.push(termTypes.INDEX_DROP);
     query._query.push([this._query, new Term(this._r).expr(name)._query]);
     return query;
-=======
-    this._arity(arguments, 1, "indexDrop", this);
-    return new IndexDrop(this._r, this, name);
->>>>>>> 8048c5e7
 }
 
 Term.prototype.indexStatus = function() {
@@ -376,26 +309,17 @@
 
 // Writing data
 Term.prototype.insert = function(documents, options) {
-<<<<<<< HEAD
     var self = this;
     self._arityRange(arguments, 1, 2, "insert", self); 
 
     var term = new Term(self._r);
     term._query.push(termTypes.INSERT);
     term._query.push([self._query, new Term(self._r).expr(documents)._query]);
-=======
-    this._arityRange(arguments, 1, 2, "insert", this);
->>>>>>> 8048c5e7
 
     if (helper.isPlainObject(options)) {
         helper.loopKeys(options, function(obj, key) {
             if ((key !== "returnVals") && (key !== "durability") && (key !== "upsert")) {
-<<<<<<< HEAD
                 throw new Error.ReqlDriverError("Unrecognized option `"+key+"` in `insert`", self._query, "Available options are returnVals <bool>, durability <string>, upsert <bool>");
-=======
-                // We don't pass this to Error.ReqlDriverError because it doesn't make a super-pretty
-                throw new Error.ReqlDriverError("Unrecognized option `"+key+"` in `insert`", this, "Available options are returnVals <bool>, durability <string>, upsert <bool>");
->>>>>>> 8048c5e7
             }
         });
         term._query.push(new Term(self._r).expr(translateOptions(options))._query);
@@ -403,7 +327,6 @@
     return term;
 }
 Term.prototype.update = function(newValue, options) {
-<<<<<<< HEAD
     var self = this;
     self._arityRange(arguments, 1, 2, "update", self); 
 
@@ -411,9 +334,6 @@
     term._query.push(termTypes.UPDATE);
     term._query.push([self._query, new Term(self._r).expr(newValue)._wrap()._query]);
 
-=======
-    this._arityRange(arguments, 1, 2, "update", this);
->>>>>>> 8048c5e7
     if (helper.isPlainObject(options)) {
         helper.loopKeys(options, function(obj, key) {
             if ((key !== "returnVals") && (key !== "durability") && (key !== "nonAtomic")) {
@@ -425,7 +345,6 @@
     return term;
 }
 Term.prototype.replace = function(newValue, options) {
-<<<<<<< HEAD
     var self = this;
     self._arityRange(arguments, 1, 2, "replace", self); 
 
@@ -433,9 +352,6 @@
     term._query.push(termTypes.REPLACE);
     term._query.push([self._query, new Term(self._r).expr(newValue)._wrap()._query]);
 
-=======
-    this._arityRange(arguments, 1, 2, "replace", this);
->>>>>>> 8048c5e7
     if (helper.isPlainObject(options)) {
         helper.loopKeys(options, function(obj, key) {
             if ((key !== "returnVals") && (key !== "durability") && (key !== "nonAtomic")) {
@@ -447,7 +363,6 @@
     return term;
 }
 Term.prototype.delete = function(options) {
-<<<<<<< HEAD
     var self = this;
     self._arityRange(arguments, 0, 1, "delete", self); 
 
@@ -455,9 +370,6 @@
     term._query.push(termTypes.DELETE);
     term._query.push([self._query]);
 
-=======
-    this._arityRange(arguments, 0, 1, "delete", this);
->>>>>>> 8048c5e7
     if (helper.isPlainObject(options)) {
         helper.loopKeys(options, function(obj, key) {
             if ((key !== "returnVals") && (key !== "durability")) {
@@ -469,17 +381,12 @@
     return term;
 }
 Term.prototype.sync = function() {
-<<<<<<< HEAD
     this._arity(arguments, 0, "sync", this); 
 
     var term = new Term(this._r);
     term._query.push(termTypes.SYNC)
     term._query.push([this._query]);
     return term;
-=======
-    this._arity(arguments, 0, "sync", this);
-    return new Sync(this._r, this);
->>>>>>> 8048c5e7
 }
 
 // Selecting data
@@ -493,7 +400,6 @@
     return term;
 }
 Term.prototype.table = function(table, options) {
-<<<<<<< HEAD
     var self = this;
     self._arityRange(arguments, 1, 2, "table", self); 
 
@@ -506,9 +412,6 @@
     }
     args.push(new Term(self._r).expr(table)._query)
     term._query.push(args);
-=======
-    this._arityRange(arguments, 1, 2, "table", this);
->>>>>>> 8048c5e7
 
     if (helper.isPlainObject(options)) {
         helper.loopKeys(options, function(obj, key) {
@@ -521,17 +424,12 @@
     return term;
 }
 Term.prototype.get = function(primaryKey) {
-<<<<<<< HEAD
     this._arity(arguments, 1, "get", this); 
 
     var term = new Term(this._r);
     term._query.push(termTypes.GET);
     term._query.push([this._query, new Term(this._r).expr(primaryKey)._query])
     return term;
-=======
-    this._arity(arguments, 1, "get", this);
-    return new Get(this._r, this, primaryKey);
->>>>>>> 8048c5e7
 }
 Term.prototype.getAll = function() {
     this._arityRange(arguments, 1, Infinity, "getAll", this);
@@ -555,16 +453,12 @@
     return term;
 }
 Term.prototype.between = function(start, end, options) {
-<<<<<<< HEAD
     var self = this;
     self._arityRange(arguments, 2, 3, "between", self); 
 
     var term = new Term(self._r);
     term._query.push(termTypes.BETWEEN);
     term._query.push([self._query, new Term(self._r).expr(start)._query, new Term(self._r).expr(end)._query])
-=======
-    this._arityRange(arguments, 2, 3, "between", this);
->>>>>>> 8048c5e7
 
     if (helper.isPlainObject(options)) {
         helper.loopKeys(options, function(obj, key) {
@@ -577,16 +471,12 @@
     return term;
 }
 Term.prototype.filter = function(filter, options) {
-<<<<<<< HEAD
     var self = this;
     self._arityRange(arguments, 1, 2, "filter", self); 
 
     var term = new Term(self._r);
     term._query.push(termTypes.FILTER);
     term._query.push([self._query, new Term(self._r).expr(filter)._wrap()._query])
-=======
-    this._arityRange(arguments, 1, 2, "filter", this);
->>>>>>> 8048c5e7
 
     if (helper.isPlainObject(options)) {
         helper.loopKeys(options, function(obj, key) {
@@ -601,7 +491,6 @@
 
 // Joins
 Term.prototype.innerJoin = function(sequence, predicate) {
-<<<<<<< HEAD
     this._arity(arguments, 2, "innerJoin", this); 
 
     var term = new Term(this._r);
@@ -635,17 +524,6 @@
     args.push(new Term(self._r).expr(rightKey)._wrap()._query);
     args.push(new Term(self._r).expr(sequence)._query);
     term._query.push(args)
-=======
-    this._arity(arguments, 2, "innerJoin", this);
-    return new InnerJoin(this._r, this, sequence, predicate);
-}
-Term.prototype.outerJoin = function(sequence, predicate) {
-    this._arity(arguments, 2, "outerJoin", this);
-    return new OuterJoin(this._r, this, sequence, predicate);
-}
-Term.prototype.eqJoin = function(rightKey, sequence, options) {
-    this._arityRange(arguments, 2, 3, "eqJoin", this);
->>>>>>> 8048c5e7
 
     if (helper.isPlainObject(options)) {
         helper.loopKeys(options, function(obj, key) {
@@ -658,25 +536,18 @@
     return term;
 }
 Term.prototype.zip = function() {
-<<<<<<< HEAD
     this._arity(arguments, 0, "zip", this); 
 
     var term = new Term(this._r);
     term._query.push(termTypes.ZIP);
     term._query.push([this._query]);
     return term;
-
-=======
-    this._arity(arguments, 0, "zip", this);
-    return new Zip(this._r, this);
->>>>>>> 8048c5e7
 }
 
 
 
 // Transformation
 Term.prototype.map = function(transformation) {
-<<<<<<< HEAD
     this._arity(arguments, 1, "map", this); 
 
     var term = new Term(this._r);
@@ -686,10 +557,6 @@
     term._query.push(args);
 
     return term;
-=======
-    this._arity(arguments, 1, "map", this);
-    return new Map(this._r, this, transformation);
->>>>>>> 8048c5e7
 }
 Term.prototype.withFields = function() {
     this._arityRange(arguments, 1, Infinity, "withFields", this);
@@ -756,7 +623,6 @@
     return term;
 }
 Term.prototype.skip = function(value) {
-<<<<<<< HEAD
     this._arity(arguments, 1, "skip", this); 
 
     var term = new Term(this._r);
@@ -841,43 +707,10 @@
     term._query.push(termTypes.SAMPLE)
     term._query.push([this._query, new Term(this._r).expr(size)._query])
     return term;
-=======
-    this._arity(arguments, 1, "skip", this);
-    return new Skip(this._r, this, value);
-}
-Term.prototype.limit = function(value) {
-    this._arity(arguments, 1, "limit", this);
-    return new Limit(this._r, this, value);
-}
-Term.prototype.slice = function(start, end, options) {
-    this._arityRange(arguments, 1, 3, "slice", this);
-    return new Slice(this._r, this, start, end, options);
-}
-Term.prototype.nth = function(value) {
-    this._arity(arguments, 1, "nth", this);
-    return new Nth(this._r, this, value);
-}
-Term.prototype.indexesOf = function(predicate) {
-    this._arity(arguments, 1, "indexesOf", this);
-    return new IndexesOf(this._r, this, predicate);
-}
-Term.prototype.isEmpty = function() {
-    this._arity(arguments, 0, "isEmpty", this);
-    return new IsEmpty(this._r, this);
-}
-Term.prototype.union = function(other) {
-    this._arity(arguments, 1, "union", this);
-    return new Union(this._r, this, other);
-}
-Term.prototype.sample = function(size) {
-    this._arity(arguments, 1, "sample", this);
-    return new Sample(this._r, this, size);
->>>>>>> 8048c5e7
 }
 
 // Aggregations
 Term.prototype.reduce = function(func) {
-<<<<<<< HEAD
     this._arity(arguments, 1, "reduce", this); 
 
     var term = new Term(this._r);
@@ -1006,48 +839,6 @@
     term._query.push(args)
 
     return term;
-=======
-    this._arity(arguments, 1, "reduce", this);
-    return new Reduce(this._r, this, func);
-}
-Term.prototype.count = function(filter) {
-    this._arityRange(arguments, 0, 1, "count", this);
-    return new Count(this._r, this, filter);
-}
-Term.prototype.distinct = function() {
-    this._arity(arguments, 0, "distinct", this);
-    return new Distinct(this._r, this);
-}
-Term.prototype.group = function() {
-    this._arityRange(arguments, 1, Infinity, "group", this);
-    var args = helper.toArray(arguments);
-    return new Group(this._r, this, args);
-}
-Term.prototype.ungroup = function() {
-    this._arity(arguments, 0, "ungroup", this);
-    return new Ungroup(this._r, this);
-}
-Term.prototype.contains = function() {
-    this._arityRange(arguments, 1, Infinity, "contains", this);
-    var args = helper.toArray(arguments);
-    return new Contains(this._r, this, args);
-}
-Term.prototype.sum = function(field) {
-    this._arityRange(arguments, 0, 1, "sum", this);
-    return new Sum(this._r, this, field);
-}
-Term.prototype.avg = function(field) {
-    this._arityRange(arguments, 0, 1, "avg", this);
-    return new Avg(this._r, this, field);
-}
-Term.prototype.min = function(field) {
-    this._arityRange(arguments, 0, 1, "min", this);
-    return new Min(this._r, this, field);
-}
-Term.prototype.max = function(field) {
-    this._arityRange(arguments, 0, 1, "max", this);
-    return new Max(this._r, this, field);
->>>>>>> 8048c5e7
 }
 
 
@@ -1086,17 +877,12 @@
     return term;
 }
 Term.prototype.merge = function(arg) {
-<<<<<<< HEAD
     this._arity(arguments, 1, "merge", this); 
 
     var term = new Term(this._r);
     term._query.push(termTypes.MERGE)
     term._query.push([this._query, new Term(this._r).expr(arg)._wrap()._query])
     return term;
-=======
-    this._arity(arguments, 1, "merge", this);
-    return new Merge(this._r, this, arg);
->>>>>>> 8048c5e7
 }
 Term.prototype.literal = function(obj) {
     this._arity(arguments, 1, "literal", this);
@@ -1108,7 +894,6 @@
     return term;
 }
 Term.prototype.append = function(value) {
-<<<<<<< HEAD
     this._arity(arguments, 1, "append", this); 
 
     var term = new Term(this._r);
@@ -1231,63 +1016,6 @@
     term._query.push(termTypes.KEYS)
     term._query.push([this._query])
     return term;
-=======
-    this._arity(arguments, 1, "append", this);
-    return new Append(this._r, this, value);
-}
-Term.prototype.prepend = function(value) {
-    this._arity(arguments, 1, "prepend", this);
-    return new Prepend(this._r, this, value);
-}
-Term.prototype.difference = function(other) {
-    this._arity(arguments, 1, "difference", this);
-    return new Difference(this._r, this, other);
-}
-Term.prototype.setInsert = function(other) {
-    this._arity(arguments, 1, "setInsert", this);
-    return new SetInsert(this._r, this, other);
-}
-Term.prototype.setUnion = function(other) {
-    this._arity(arguments, 1, "setUnion", this);
-    return new SetUnion(this._r, this, other);
-}
-Term.prototype.setIntersection = function(other) {
-    this._arity(arguments, 1, "setIntersection", this);
-    return new SetIntersection(this._r, this, other);
-}
-Term.prototype.setDifference = function(other) {
-    this._arity(arguments, 1, "setDifference", this);
-    return new SetDifference(this._r, this, other);
-}
-Term.prototype.getField = function(field) {
-    this._arity(arguments, 1, "(...)", this);
-    return new GetField(this._r, this, field);
-}
-Term.prototype.hasFields = function() {
-    this._arityRange(arguments, 1, Infinity, "hasFields", this);
-    var args = helper.toArray(arguments);
-    return new HasFields(this._r, this, args);
-}
-Term.prototype.insertAt = function(index, value) {
-    this._arity(arguments, 2, "insertAt", this);
-    return new InsertAt(this._r, this, index, value);
-}
-Term.prototype.spliceAt = function(index, array) {
-    this._arityRange(arguments, 1, 2, "spliceAt", this);
-    return new SpliceAt(this._r, this, index, array);
-}
-Term.prototype.deleteAt = function(start, end) {
-    this._arityRange(arguments, 1, 2, "deleteAt", this);
-    return new DeleteAt(this._r, this, start, end);
-}
-Term.prototype.changeAt = function(index, value) {
-    this._arityRange(arguments, 1, 2, "changeAt", this);
-    return new ChangeAt(this._r, this, index, value);
-}
-Term.prototype.keys = function() {
-    this._arity(arguments, 0, "keys", this);
-    return new Keys(this._r, this);
->>>>>>> 8048c5e7
 }
 Term.prototype.object = function() {
     this._noPrefix(this, "object");
@@ -1307,7 +1035,6 @@
 
 // String
 Term.prototype.match = function(regex) {
-<<<<<<< HEAD
     this._arity(arguments, 1, "match", this); 
 
     var term = new Term(this._r);
@@ -1330,18 +1057,6 @@
     term._query.push(termTypes.DOWNCASE)
     term._query.push([this._query])
     return term;
-=======
-    this._arity(arguments, 1, "match", this);
-    return new Match(this._r, this, regex);
-}
-Term.prototype.upcase = function(regex) {
-    this._arity(arguments, 0, "upcase", this);
-    return new Upcase(this._r, this, regex);
-}
-Term.prototype.downcase = function(regex) {
-    this._arity(arguments, 0, "upcase", this);
-    return new Downcase(this._r, this, regex);
->>>>>>> 8048c5e7
 }
 
 
@@ -1501,7 +1216,6 @@
     return query;
 }
 Term.prototype.not = function() {
-<<<<<<< HEAD
     this._arity(arguments, 0, 'not', this); 
 
     var query = new Term(this._r);
@@ -1541,10 +1255,6 @@
         term._query.push(args);
     }
     return term;
-=======
-    this._arity(arguments, 0, 'not', this);
-    return new Not(this._r, this);
->>>>>>> 8048c5e7
 }
 
 
@@ -1597,7 +1307,6 @@
     return new ISO8601(this._r, isoTime, options);
 }
 Term.prototype.inTimezone = function(timezone) {
-<<<<<<< HEAD
     this._arity(arguments, 1, 'inTimezone', this); 
 
     var term = new Term(this._r);
@@ -1821,93 +1530,11 @@
     term._query.push(termTypes.DECEMBER);
     return term;
 }
-=======
-    this._arity(arguments, 1, 'inTimezone', this);
-    return new InTimezone(this._r, this, timezone);
-}
-Term.prototype.timezone = function() {
-    this._arity(arguments, 0, 'timezone', this);
-    return new Timezone(this._r, this);
-}
-Term.prototype.during = function(left, right, options) {
-    this._arityRange(arguments, 2, 3, 'during', this);
-    return new During(this._r, this, left, right, options);
-}
-Term.prototype.date = function() {
-    this._arity(arguments, 0, 'date', this);
-    return new ReqlDate(this._r, this);
-}
-Term.prototype.timeOfDay = function() {
-    this._arity(arguments, 0, 'timeOfDay', this);
-    return new TimeOfDay(this._r, this);
-}
-Term.prototype.year = function() {
-    this._arity(arguments, 0, 'year', this);
-    return new Year(this._r, this);
-}
-Term.prototype.month = function() {
-    this._arity(arguments, 0, 'month', this);
-    return new Month(this._r, this);
-}
-Term.prototype.day = function() {
-    this._arity(arguments, 0, 'day', this);
-    return new Day(this._r, this);
-}
-Term.prototype.dayOfYear = function() {
-    this._arity(arguments, 0, 'dayOfYear', this);
-    return new DayOfYear(this._r, this);
-}
-Term.prototype.dayOfWeek = function() {
-    this._arity(arguments, 0, 'dayOfWeek', this);
-    return new DayOfWeek(this._r, this);
-}
-Term.prototype.hours = function() {
-    this._arity(arguments, 0, 'hours', this);
-    return new Hours(this._r, this);
-}
-Term.prototype.minutes = function() {
-    this._arity(arguments, 0, 'minutes', this);
-    return new Minutes(this._r, this);
-}
-Term.prototype.seconds = function() {
-    this._arity(arguments, 0, 'seconds', this);
-    return new Seconds(this._r, this);
-}
-Term.prototype.toISO8601 = function() {
-    this._arity(arguments, 0, 'toISO8601', this);
-    return new ToISO8601(this._r, this);
-}
-Term.prototype.toEpochTime = function() {
-    this._arity(arguments, 0, 'toEpochTime', this);
-    return new ToEpochTime(this._r, this);
-}
-Term.prototype.monday = function() { return new Monday(this._r); }
-Term.prototype.tuesday = function() { return new Tuesday(this._r); }
-Term.prototype.wednesday = function() { return new Wednesday(this._r); }
-Term.prototype.thursday = function() { return new Thursday(this._r); }
-Term.prototype.friday = function() { return new Friday(this._r); }
-Term.prototype.saturday = function() { return new Saturday(this._r); }
-Term.prototype.sunday = function() { return new Sunday(this._r); }
-
-Term.prototype.january = function() { return new January(this._r); }
-Term.prototype.february = function() { return new February(this._r); }
-Term.prototype.march = function() { return new March(this._r); }
-Term.prototype.april = function() { return new April(this._r); }
-Term.prototype.may = function() { return new May(this._r); }
-Term.prototype.june = function() { return new June(this._r); }
-Term.prototype.july = function() { return new July(this._r); }
-Term.prototype.august = function() { return new August(this._r); }
-Term.prototype.september = function() { return new September(this._r); }
-Term.prototype.october = function() { return new October(this._r); }
-Term.prototype.november = function() { return new November(this._r); }
-Term.prototype.december = function() { return new December(this._r); }
->>>>>>> 8048c5e7
 
 
 Term.prototype.args = function() {
     this._noPrefix(this, "args");
 
-<<<<<<< HEAD
     var term = new Term(this._r);
     term._query.push(termTypes.ARGS);
     var args = [];
@@ -1917,24 +1544,20 @@
     term._query.push(args);
     return term;
 }
-Term.prototype.do = function(func) {
-    this._arity(arguments, 1, 'do', this); 
-
-    var term = new Term(this._r);
-    term._query.push(termTypes.FUNCALL)
-    term._query.push([new Term(this._r).expr(func)._wrap()._query, this._query])
-    return term;
-=======
-Term.prototype.do = function(fn) {
-    this._arityRange(arguments, 1, Infinity, 'do', this);
-
-    return new Do(this._r, [this, fn]);
-}
-// This extra method is because arguments are flipped for `do`
-Term.prototype._do = function(fn) {
-    return new Do(this._r, helper.toArray(arguments));
->>>>>>> 8048c5e7
-}
+Term.prototype.do = function() {
+    this._arityRange(arguments, 1, Infinity, 'do', this); 
+
+    var term = new Term(this._r);
+    term._query.push(termTypes.FUNCALL);
+    var args = [new Term(this._r).expr(arguments[arguments.length-1])._wrap()._query];
+    args.push(this._query);
+    for(var i=0; i<arguments.length-1; i++) {
+        args.push(new Term(this._r).expr(arguments[i])._query)
+    }
+    term._query.push(args)
+    return term;
+}
+
 
 Term.prototype.branch = function(predicate, trueBranch, falseBranch) {
     this._noPrefix(this, "branch");
@@ -1949,17 +1572,12 @@
     return term;
 }
 Term.prototype.forEach = function(func) {
-<<<<<<< HEAD
     this._arity(arguments, 1, 'forEach', this); 
 
     var term = new Term(this._r);
     term._query.push(termTypes.FOREACH);
     term._query.push([this._query, new Term(this._r).expr(func)._wrap()._query]);
     return term;
-=======
-    this._arity(arguments, 1, 'forEach', this);
-    return new ForEach(this._r, this, func);
->>>>>>> 8048c5e7
 }
 Term.prototype.error = function(strError) {
     this._noPrefix(this, "error");
@@ -1971,7 +1589,6 @@
     }
     return term;
 }
-<<<<<<< HEAD
 Term.prototype.default = function(expression) {
     this._arity(arguments, 1, 'default', this); 
 
@@ -1985,15 +1602,6 @@
 
     self._arityRange(arguments, 1, 2, 'expr', self); 
     self._noPrefix(self, "expr");
-=======
-Term.prototype.default = function(func) {
-    this._arity(arguments, 1, 'default', this);
-    return new Default(this._r, this, func);
-}
-Term.prototype.expr = function(expression, nestingLevel) {
-    this._arityRange(arguments, 1, 2, 'expr', this);
-    this._noPrefix(this, "expr");
->>>>>>> 8048c5e7
 
     // undefined will be caught in the last else
     var ar, obj;
@@ -2070,7 +1678,6 @@
     return term;
 }
 Term.prototype.coerceTo = function(type) {
-<<<<<<< HEAD
     this._arity(arguments, 1, 'coerceTo', this); 
 
     var term = new Term(this._r);
@@ -2093,40 +1700,10 @@
     term._query.push(termTypes.INFO);
     term._query.push([this._query])
     return term;
-=======
-    this._arity(arguments, 1, 'coerceTo', this);
-    return new CoerceTo(this._r, this, type);
-}
-Term.prototype.typeOf = function() {
-    this._arity(arguments, 0, 'typeOf', this);
-    return new TypeOf(this._r, this);
-}
-Term.prototype.info = function() {
-    this._arity(arguments, 0, 'info', this);
-    return new Info(this._r, this);
->>>>>>> 8048c5e7
 }
 Term.prototype.json = function(json) {
     this._arity(arguments, 1, 'info', this);
     this._noPrefix(this, "json");
-<<<<<<< HEAD
-=======
-    return new Json(this._r, json);
-}
-Term.prototype.exprJSON = function(value, nestingLevel) {
-    this._arityRange(arguments, 1, 2, 'exprJSON', this);
-    this._noPrefix(this, "exprJSON");
-
-    var result = this._exprJSON(value, nestingLevel, this._r);
-    if (result.isJSON === true) {
-        return new Term(this._r).json(JSON.stringify(value))
-    }
-    else {
-        return new Term(this._r).expr(result.value);
-    }
-}
->>>>>>> 8048c5e7
-
     var term = new Term(this._r);
     term._query.push(termTypes.JSON);
     term._query.push([new Term(this._r).expr(json)._query])
@@ -2188,7 +1765,6 @@
     leftBound: "left_bound",
     rightBound: "right_bound",
     defaultTimezone: "default_timezone",
-<<<<<<< HEAD
     noReply: "noreply",
     resultFormat: "result_format",
     pageLimit: "page_limit"
@@ -2199,20 +1775,6 @@
         if (options.hasOwnProperty(key) && (options[key] !== undefined)) {
             var keyServer = Term.prototype._translateArgs[key] || key;
             translatedOpt[keyServer] = options[key];
-=======
-    noReply: "noReply",
-}
-Term.prototype._makeOptArgs = function(r, options) {
-    var keyServer;
-    var optargs = [];
-    for(var key in options) {
-        if (options[key] !== undefined) {
-            keyServer = Term.prototype._translateArgs[key] || key;
-            optargs.push({
-                key: keyServer,
-                val: new Term(r).expr(options[key])._self
-            });
->>>>>>> 8048c5e7
         }
     });
     return translatedOpt;
@@ -2309,1437 +1871,5 @@
     term._query.push([new Term(r).expr(id)._query])
     return term;
 }
-<<<<<<< HEAD
-=======
-function MakeObject(r, object, nestingLevel) {
-    this.type = "MAKE_OBJ";
-    this.optargs = []
-    for(var key in object) {
-        if (object.hasOwnProperty(key)) {
-            this.optargs.push({
-                key: key,
-                val: new Term(r).expr(object[key], nestingLevel)._self
-            });
-        }
-    }
-
-    var term = new Term();
-    term._self = this;
-    term._r = r;
-    return term;
-}
-function Func(r, func) {
-    // We can retrieve the names of the arguments with
-    // func.toString().match(/\(([^\)]*)\)/)[1].split(/\s*,\s*/)
-    this.type = "FUNC";
-
-    var args = []; // contains Var instances
-    var argNums = []; // contains int
-    for(var i=0; i<func.length; i++) {
-        args.push(new Var(r, r.nextVarId));
-        argNums.push(r.nextVarId);
-
-        if (r.nextVarId === 9007199254740992) { // That seems like overdoing it... but well maybe...
-            r.nextVarId = 0;
-        }
-        else {
-            r.nextVarId++;
-        }
-    }
-
-    var arg = func.apply(func, args)
-    if (arg === undefined) throw new Error.ReqlDriverError("Annonymous function returned `undefined`. Did you forget a `return`?", this);
-    var body = new Term(r).expr(arg);
-
-    this.args = [new MakeArray(r, argNums)._self, body._self];
-
-    var term = new Term();
-    term._self = this;
-    term._r = r;
-    return term;
-}
-Func.prototype.nextVarId = 1;
-
-function Var(r, id) {
-    this.type = "VAR";
-    this.args = [new Term(r).expr(id)._self];
-
-    var term = new Term();
-    term._self = this;
-    term._r = r;
-    return term;
-}
-
-
-// Manipulating databases
-function DbCreate(r, db) {
-    this.type = "DB_CREATE";
-    this.args = [new Term(r).expr(db)._self];
-
-    var term = new Term();
-    term._self = this;
-    term._r = r;
-    return term;
-}
-function DbDrop(r, db) {
-    this.type = "DB_DROP";
-    this.args = [new Term(r).expr(db)._self];
-
-    var term = new Term();
-    term._self = this;
-    term._r = r;
-    return term;
-}
-function DbList(r) {
-    this.type = "DB_LIST";
-
-    var term = new Term();
-    term._self = this;
-    term._r = r;
-    return term;
-}
-
-// Manipulating tables
-function TableCreate(r, args, options) {
-    this.type = "TABLE_CREATE";
-    this.args = [];
-    for(var i=0; i<args.length; i++) {
-        this.args.push(new Term(r).expr(args[i])._self)
-    }
-
-    if (options) this.optargs = Term.prototype._makeOptArgs(r, options);
-
-    var term = new Term();
-    term._self = this;
-    term._r = r;
-    return term;
-}
-function TableDrop(r, args) {
-    this.type = "TABLE_DROP";
-    this.args = [];
-    for(var i=0; i<args.length; i++) {
-        this.args.push(new Term(r).expr(args[i])._self)
-    }
-
-    var term = new Term();
-    term._self = this;
-    term._r = r;
-    return term;
-}
-function TableList(r, db) {
-    this.type = "TABLE_LIST";
-    this.args = [];
-    if (db !== undefined) this.args.push(db._self);
-
-    var term = new Term();
-    term._self = this;
-    term._r = r;
-    return term;
-}
-function IndexCreate(r, table, name, fn, options) {
-    this.type = "INDEX_CREATE";
-    this.args = [table._self, new Term(r).expr(name)._self];
-    if (fn !== undefined) {
-        this.args.push(new Term(r).expr(fn)._wrap()._self);
-    }
-    if (options !== undefined) this.optargs = Term.prototype._makeOptArgs(r, options);
-
-    var term = new Term();
-    term._self = this;
-    term._r = r;
-    return term;
-}
-function IndexDrop(r, table, name) {
-    this.type = "INDEX_DROP";
-    this.args = [table._self, new Term(r).expr(name)._self];
-
-    var term = new Term();
-    term._self = this;
-    term._r = r;
-    return term;
-}
-function IndexList(r, table, indexes) {
-    this.type = "INDEX_LIST";
-    this.args = [table._self];
-
-    var term = new Term();
-    term._self = this;
-    term._r = r;
-    return term;
-}
-function IndexStatus(r, table, indexes) {
-    this.type = "INDEX_STATUS";
-    this.args = [table._self];
-    if (indexes !== undefined) {
-        for(var i=0; i<indexes.length; i++) {
-            this.args.push(new Term(r).expr(indexes[i])._self)
-        }
-    }
-
-    var term = new Term();
-    term._self = this;
-    term._r = r;
-    return term;
-}
-function IndexWait(r, table, indexes) {
-    this.type = "INDEX_WAIT";
-    this.args = [table._self];
-    if (indexes !== undefined) {
-        for(var i=0; i<indexes.length; i++) {
-            this.args.push(new Term(r).expr(indexes[i])._self)
-        }
-    }
-
-    var term = new Term();
-    term._self = this;
-    term._r = r;
-    return term;
-}
-
-
-// Selecting data
-function Db(r, db) {
-    this.type = "DB";
-    this.args = [];
-    this.args.push(new Term(r).expr(db)._self);
-
-    var term = new Term();
-    term._self = this;
-    term._r = r;
-    return term;
-}
-function Table(r, args, options) {
-    this.type = "TABLE";
-    this.args = [];
-    for(var i=0; i<args.length; i++) {
-        this.args.push(new Term(r).expr(args[i])._self)
-    }
-
-    if (options !== undefined) this.optargs = Term.prototype._makeOptArgs(r, options);
-
-    var term = new Term();
-    term._self = this;
-    term._r = r;
-    return term;
-}
-function Get(r, table, primaryKey) {
-    this.type = "GET";
-    this.args = [table._self, new Term(r).expr(primaryKey)._self];
-
-    var term = new Term();
-    term._self = this;
-    term._r = r;
-    return term;
-}
-function GetAll(r, table, args) {
-    this.type = "GET_ALL";
-    this.args = [table._self];
-    for(var i=0; i<args.length-1; i++) {
-        this.args.push(new Term(r).expr(args[i])._self);
-    }
-    if ((args.length > 1) && (args[args.length-1].index !== undefined)) {
-        this.optargs = Term.prototype._makeOptArgs(r, args[args.length-1]);
-    }
-    else {
-        this.args.push(new Term(r).expr(args[args.length-1])._self);
-    }
-
-    var term = new Term();
-    term._self = this;
-    term._r = r;
-    return term;
-}
-function Between(r, table, start, end, options) {
-    this.type = "BETWEEN";
-    this.args = [table._self];
-    this.args.push(new Term(r).expr(start)._self);
-    this.args.push(new Term(r).expr(end)._self);
-    if (options !== undefined) this.optargs = Term.prototype._makeOptArgs(r, options);
-
-    var term = new Term();
-    term._self = this;
-    term._r = r;
-    return term;
-}
-function Filter(r, table, filter, options) {
-    this.type = "FILTER";
-    this.args = [table._self];
-    this.args.push(new Term(r).expr(filter)._wrap()._self);
-
-    if ((helper.isPlainObject(options))) {
-        this.optargs = Term.prototype._makeOptArgs(r, options);
-    }
-
-    var term = new Term();
-    term._self = this;
-    term._r = r;
-    return term;
-}
-
-// Joins
-function InnerJoin(r, sequenceLeft, sequenceRight, predicate) {
-    this.type = "INNER_JOIN";
-    this.args = [sequenceLeft._self, new Term(r).expr(sequenceRight)._self, new Term(r).expr(predicate)._self];
-
-    var term = new Term();
-    term._self = this;
-    term._r = r;
-    return term;
-}
-function OuterJoin(r, sequenceLeft, sequenceRight, predicate) {
-    this.type = "OUTER_JOIN";
-    this.args = [sequenceLeft._self, new Term(r).expr(sequenceRight)._self, new Term(r).expr(predicate)._self];
-
-    var term = new Term();
-    term._self = this;
-    term._r = r;
-    return term;
-}
-function EqJoin(r, sequenceLeft, rightKey, sequenceRight, index) {
-    this.type = "EQ_JOIN";
-    this.args = [sequenceLeft._self, new Term(r).expr(rightKey)._wrap()._self, new Term(r).expr(sequenceRight)._self];
-
-    if ((helper.isPlainObject(index))) {
-        this.optargs = Term.prototype._makeOptArgs(r, index);
-    }
-
-
-    var term = new Term();
-    term._self = this;
-    term._r = r;
-    return term;
-}
-function Zip(r, sequence) {
-    this.type = "ZIP",
-    this.args = [sequence._self];
-
-    var term = new Term();
-    term._self = this;
-    term._r = r;
-    return term;
-
-}
-
-
-// Transformation
-function Map(r, sequence, transformation) {
-    this.type = "MAP";
-    this.args = [sequence._self, new Term(r).expr(transformation)._wrap()._self];
-
-    var term = new Term();
-    term._self = this;
-    term._r = r;
-    return term;
-}
-function WithFields(r, sequence, fields) {
-    this.type = "WITH_FIELDS";
-    this.args = [sequence._self];
-    for(var i=0; i<fields.length; i++) {
-        this.args.push(new Term(r).expr(fields[i])._self)
-    }
-
-
-    var term = new Term();
-    term._self = this;
-    term._r = r;
-    return term;
-}
-function ConcatMap(r, sequence, transformation) {
-    this.type = "CONCATMAP";
-    this.args = [sequence._self, new Term(r).expr(transformation)._wrap()._self];
-
-    var term = new Term();
-    term._self = this;
-    term._r = r;
-    return term;
-}
-function OrderBy(r, sequence, fields) {
-    this.type = "ORDERBY";
-    this.args = [sequence._self]
-
-    for(var i=0; i<fields.length-1; i++) {
-        this.args.push(new Term(r).expr(fields[i])._wrap()._self);
-    }
-    if ((helper.isPlainObject(fields[fields.length-1])) && (fields[fields.length-1].index !== undefined)) {
-        this.optargs = Term.prototype._makeOptArgs(r, fields[fields.length-1]);
-    }
-    else {
-        this.args.push(new Term(r).expr(fields[fields.length-1])._wrap()._self);
-    }
-
-    var term = new Term();
-    term._self = this;
-    term._r = r;
-    return term;
-}
-function Desc(r, field) {
-    this.type = "DESC";
-    this.args = [new Term(r).expr(field)._self];
-
-    var term = new Term();
-    term._self = this;
-    term._r = r;
-    return term;
-}
-function Asc(r, field) {
-    this.type = "ASC";
-    this.args = [new Term(r).expr(field)._self];
-
-    var term = new Term();
-    term._self = this;
-    term._r = r;
-    return term;
-}
-function Skip(r, sequence, value) {
-    this.type = "SKIP";
-    this.args = [sequence._self, new Term(r).expr(value)._self];
-
-    var term = new Term();
-    term._self = this;
-    term._r = r;
-    return term;
-}
-function Limit(r, sequence, value) {
-    this.type = "LIMIT";
-    this.args = [sequence._self, new Term(r).expr(value)._self];
-
-    var term = new Term();
-    term._self = this;
-    term._r = r;
-    return term;
-}
-function Slice(r, sequence, start, end, options) {
-    this.type = "SLICE";
-    this.args = [sequence._self, new Term(r).expr(start)._self];
-    if (end !== undefined) {
-        this.args.push(new Term(r).expr(end)._self);
-    }
-
-    if (options) this.optargs = Term.prototype._makeOptArgs(r, options);
-
-    var term = new Term();
-    term._self = this;
-    term._r = r;
-    return term;
-}
-function Nth(r, sequence, value) {
-    this.type = "NTH";
-    this.args = [sequence._self, new Term(r).expr(value)._self];
-
-    var term = new Term();
-    term._self = this;
-    term._r = r;
-    return term;
-}
-function IndexesOf(r, sequence, value) {
-    this.type = "INDEXES_OF";
-    this.args = [sequence._self, new Term(r).expr(value)._wrap()._self];
-
-    var term = new Term();
-    term._self = this;
-    term._r = r;
-    return term;
-}
-function IsEmpty(r, sequence) {
-    this.type = "IS_EMPTY";
-    this.args = [sequence._self];
-
-    var term = new Term();
-    term._self = this;
-    term._r = r;
-    return term;
-}
-function Union(r, sequence, other) {
-    this.type = "UNION";
-    this.args = [sequence._self, new Term(r).expr(other)._self];
-
-    var term = new Term();
-    term._self = this;
-    term._r = r;
-    return term;
-}
-function Sample(r, sequence, size) {
-    this.type = "SAMPLE";
-    this.args = [sequence._self, new Term(r).expr(size)._self];
-
-    var term = new Term();
-    term._self = this;
-    term._r = r;
-    return term;
-}
-
-
-// Aggregations
-function Reduce(r, sequence, func) {
-    this.type = "REDUCE";
-    this.args = [sequence._self, new Term(r).expr(func)._wrap()._self];
-
-    var term = new Term();
-    term._self = this;
-    term._r = r;
-    return term;
-}
-function Count(r, sequence, filter) {
-    this.type = "COUNT";
-    this.args = [sequence._self];
-    if (filter !== undefined) this.args.push(new Term(r).expr(filter)._wrap()._self)
-
-    var term = new Term();
-    term._self = this;
-    term._r = r;
-    return term;
-}
-function Distinct(r, sequence) {
-    this.type = "DISTINCT";
-    this.args = [sequence._self];
-
-    var term = new Term();
-    term._self = this;
-    term._r = r;
-    return term;
-}
-function Group(r, sequence, fields) {
-    this.type = "GROUP";
-    this.args = [sequence._self];
-    for(var i=0; i<fields.length; i++) {
-        this.args.push(new Term(r).expr(fields[i])._wrap()._self)
-    }
-
-    var term = new Term();
-    term._self = this;
-    term._r = r;
-    return term;
-}
-function Ungroup(r, sequence) {
-    this.type = "UNGROUP";
-    this.args = [sequence._self];
-
-    var term = new Term();
-    term._self = this;
-    term._r = r;
-    return term;
-}
-
-function Contains(r, sequence, fields) {
-    this.type = "CONTAINS";
-    this.args = [sequence._self];
-    for(var i=0; i<fields.length; i++) {
-        this.args.push(new Term(r).expr(fields[i])._wrap()._self)
-    }
-
-    var term = new Term();
-    term._self = this;
-    term._r = r;
-    return term;
-}
-function Sum(r, sequence, field) {
-    this.type = "SUM";
-    this.args = [sequence._self];
-    if (field !== undefined) {
-        this.args.push(new Term(r).expr(field)._wrap()._self);
-    }
-
-    var term = new Term();
-    term._self = this;
-    term._r = r;
-    return term;
-}
-function Avg(r, sequence, field) {
-    this.type = "AVG";
-    this.args = [sequence._self];
-    if (field !== undefined) {
-        this.args.push(new Term(r).expr(field)._wrap()._self);
-    }
-
-    var term = new Term();
-    term._self = this;
-    term._r = r;
-    return term;
-}
-function Min(r, sequence, field) {
-    this.type = "MIN";
-    this.args = [sequence._self];
-    if (field !== undefined) {
-        this.args.push(new Term(r).expr(field)._wrap()._self);
-    }
-
-    var term = new Term();
-    term._self = this;
-    term._r = r;
-    return term;
-}
-function Max(r, sequence, field) {
-    this.type = "MAX";
-    this.args = [sequence._self];
-    if (field !== undefined) {
-        this.args.push(new Term(r).expr(field)._wrap()._self);
-    }
-
-    var term = new Term();
-    term._self = this;
-    term._r = r;
-    return term;
-}
-
-
-// Document manipulation
-function ImplicitVar(r) {
-    this.type = "IMPLICIT_VAR";
-
-    var term = new Term();
-    term._self = this;
-    term._r = r;
-    return term;
-}
-function Pluck(r, sequence, fields) {
-    this.type = "PLUCK";
-    this.args = [sequence._self];
-    for(var i=0; i<fields.length; i++) {
-        this.args.push(new Term(r).expr(fields[i])._wrap()._self)
-    }
-
-    var term = new Term();
-    term._self = this;
-    term._r = r;
-    return term;
-}
-function Without(r, sequence, fields) {
-    this.type = "WITHOUT";
-    this.args = [sequence._self];
-    for(var i=0; i<fields.length; i++) {
-        this.args.push(new Term(r).expr(fields[i])._wrap()._self)
-    }
-
-    var term = new Term();
-    term._self = this;
-    term._r = r;
-    return term;
-}
-function Merge(r, obj, arg) {
-    this.type = "MERGE";
-    this.args = [obj._self, new Term(r).expr(arg)._wrap()._self];
-
-    var term = new Term();
-    term._self = this;
-    term._r = r;
-    return term;
-}
-function Literal(r, obj) {
-    this.type = "LITERAL";
-    this.args = [new Term(r).expr(obj)._self];
-
-    var term = new Term();
-    term._self = this;
-    term._r = r;
-    return term;
-}
-function Append(r, sequence, value) {
-    this.type = "APPEND";
-    this.args = [sequence._self, new Term(r).expr(value)._self];
-
-    var term = new Term();
-    term._self = this;
-    term._r = r;
-    return term;
-}
-function Prepend(r, sequence, value) {
-    this.type = "PREPEND";
-    this.args = [sequence._self, new Term(r).expr(value)._self];
-
-    var term = new Term();
-    term._self = this;
-    term._r = r;
-    return term;
-}
-function Difference(r, sequence, other) {
-    this.type = "DIFFERENCE";
-    this.args = [sequence._self, new Term(r).expr(other)._self];
-
-    var term = new Term();
-    term._self = this;
-    term._r = r;
-    return term;
-}
-function SetInsert(r, sequence, other) {
-    this.type = "SET_INSERT";
-    this.args = [sequence._self, new Term(r).expr(other)._self];
-
-    var term = new Term();
-    term._self = this;
-    term._r = r;
-    return term;
-}
-function SetUnion(r, sequence, other) {
-    this.type = "SET_UNION";
-    this.args = [sequence._self, new Term(r).expr(other)._self];
-
-    var term = new Term();
-    term._self = this;
-    term._r = r;
-    return term;
-}
-function SetIntersection(r, sequence, other) {
-    this.type = "SET_INTERSECTION";
-    this.args = [sequence._self, new Term(r).expr(other)._self];
-
-    var term = new Term();
-    term._self = this;
-    term._r = r;
-    return term;
-}
-function SetDifference(r, sequence, other) {
-    this.type = "SET_DIFFERENCE";
-    this.args = [sequence._self, new Term(r).expr(other)._self];
-
-    var term = new Term();
-    term._self = this;
-    term._r = r;
-    return term;
-}
-function GetField(r, obj, field) {
-    this.type = "GET_FIELD";
-    this.args = [obj._self, new Term(r).expr(field)._self];
-
-    var term = new Term();
-    term._self = this;
-    term._r = r;
-    return term;
-}
-function HasFields(r, sequence, fields) {
-    this.type = "HAS_FIELDS";
-    this.args = [sequence._self];
-    for(var i=0; i<fields.length; i++) {
-        this.args.push(new Term(r).expr(fields[i])._wrap()._self)
-    }
-
-    var term = new Term();
-    term._self = this;
-    term._r = r;
-    return term;
-}
-function InsertAt(r, sequence, index, value) {
-    this.type = "INSERT_AT";
-    this.args = [sequence._self, new Term(r).expr(index)._self, new Term(r).expr(value)._self];
-
-    var term = new Term();
-    term._self = this;
-    term._r = r;
-    return term;
-}
-function SpliceAt(r, sequence, index, array) {
-    this.type = "SPLICE_AT";
-    this.args = [sequence._self, new Term(r).expr(index)._self, new Term(r).expr(array)._self];
-
-    var term = new Term();
-    term._self = this;
-    term._r = r;
-    return term;
-}
-function DeleteAt(r, sequence, start, end) {
-    this.type = "DELETE_AT";
-    this.args = [sequence._self, new Term(r).expr(start)._self];
-    if (end !== undefined) this.args.push(new Term(r).expr(end)._self);
-
-    var term = new Term();
-    term._self = this;
-    term._r = r;
-    return term;
-}
-function ChangeAt(r, sequence, index, value) {
-    this.type = "CHANGE_AT";
-    this.args = [sequence._self, new Term(r).expr(index)._self, new Term(r).expr(value)._self];
-
-    var term = new Term();
-    term._self = this;
-    term._r = r;
-    return term;
-}
-function Keys(r, sequence) {
-    this.type = "KEYS";
-    this.args = [sequence._self];
-
-    var term = new Term();
-    term._self = this;
-    term._r = r;
-    return term;
-}
-function ReqlObject(r, args) {
-    this.type = "OBJECT";
-    this.args = [];
-    for(var i=0; i<args.length; i++) {
-        this.args.push(new Term(r).expr(args[i])._wrap()._self)
-    }
-
-    var term = new Term();
-    term._self = this;
-    term._r = r;
-    return term;
-}
-
-
-
-// String
-function Match(r, str, regex) {
-    this.type = "MATCH";
-    this.args = [str._self, new Term(r).expr(regex)._self];
-
-    var term = new Term();
-    term._self = this;
-    term._r = r;
-    return term;
-}
-function Upcase(r, str) {
-    this.type = "UPCASE";
-    this.args = [str._self];
-
-    var term = new Term();
-    term._self = this;
-    term._r = r;
-    return term;
-}
-function Downcase(r, str) {
-    this.type = "DOWNCASE";
-    this.args = [str._self];
-
-    var term = new Term();
-    term._self = this;
-    term._r = r;
-    return term;
-}
-
-
-
-
-// Math and Logic
-function Add(r, args) { // args is an array
-    this.type = "ADD";
-    this.args = [];
-    for(var i=0; i<args.length; i++) {
-        this.args.push(new Term(r).expr(args[i])._self)
-    }
-
-    var term = new Term();
-    term._self = this;
-    term._r = r;
-    return term;
-}
-function Sub(r, args) {
-    this.type = "SUB";
-    this.args = [];
-    for(var i=0; i<args.length; i++) {
-        this.args.push(new Term(r).expr(args[i])._self)
-    }
-
-    var term = new Term();
-    term._self = this;
-    term._r = r;
-    return term;
-}
-function Mul(r, args) {
-    this.type = "MUL";
-    this.args = [];
-    for(var i=0; i<args.length; i++) {
-        this.args.push(new Term(r).expr(args[i])._self)
-    }
-
-    var term = new Term();
-    term._self = this;
-    term._r = r;
-    return term;
-}
-function Div(r, args) {
-    this.type = "DIV";
-    this.args = [];
-    for(var i=0; i<args.length; i++) {
-        this.args.push(new Term(r).expr(args[i])._self)
-    }
-
-    var term = new Term();
-    term._self = this;
-    term._r = r;
-    return term;
-}
-function Mod(r, a, b) {
-    this.type = "MOD";
-    this.args = [a._self, new Term(r).expr(b)._self];
-
-    var term = new Term();
-    term._self = this;
-    term._r = r;
-    return term;
-}
-function And(r, args) {
-    this.type = "ALL";
-    this.args = [];
-    for(var i=0; i<args.length; i++) {
-        this.args.push(new Term(r).expr(args[i])._self)
-    }
-
-    var term = new Term();
-    term._self = this;
-    term._r = r;
-    return term;
-}
-function Or(r, args) {
-    this.type = "ANY";
-    this.args = [];
-    for(var i=0; i<args.length; i++) {
-        this.args.push(new Term(r).expr(args[i])._self)
-    }
-
-    var term = new Term();
-    term._self = this;
-    term._r = r;
-    return term;
-}
-function Eq(r, args) {
-    this.type = "EQ";
-    this.args = [];
-    for(var i=0; i<args.length; i++) {
-        this.args.push(new Term(r).expr(args[i])._self)
-    }
-
-    var term = new Term();
-    term._self = this;
-    term._r = r;
-    return term;
-}
-function Ne(r, args) {
-    this.type = "NE";
-    this.args = [];
-    for(var i=0; i<args.length; i++) {
-        this.args.push(new Term(r).expr(args[i])._self)
-    }
-
-    var term = new Term();
-    term._self = this;
-    term._r = r;
-    return term;
-}
-function Gt(r, args) {
-    this.type = "GT";
-    this.args = [];
-    for(var i=0; i<args.length; i++) {
-        this.args.push(new Term(r).expr(args[i])._self)
-    }
-
-    var term = new Term();
-    term._self = this;
-    term._r = r;
-    return term;
-}
-function Ge(r, args) {
-    this.type = "GE";
-    this.args = [];
-    for(var i=0; i<args.length; i++) {
-        this.args.push(new Term(r).expr(args[i])._self)
-    }
-
-    var term = new Term();
-    term._self = this;
-    term._r = r;
-    return term;
-}
-function Lt(r, args) {
-    this.type = "LT";
-    this.args = [];
-    for(var i=0; i<args.length; i++) {
-        this.args.push(new Term(r).expr(args[i])._self)
-    }
-
-    var term = new Term();
-    term._self = this;
-    term._r = r;
-    return term;
-}
-function Le(r, args) {
-    this.type = "LE";
-    this.args = [];
-    for(var i=0; i<args.length; i++) {
-        this.args.push(new Term(r).expr(args[i])._self)
-    }
-
-    var term = new Term();
-    term._self = this;
-    term._r = r;
-    return term;
-}
-function Not(r, bool) {
-    this.type = "NOT";
-    this.args = [bool._self];
-
-    var term = new Term();
-    term._self = this;
-    term._r = r;
-    return term;
-}
-
-
-// Dates and times
-function Now(r) {
-    this.type = "NOW";
-
-    var term = new Term();
-    term._self = this;
-    term._r = r;
-    return term;
-}
-function Time(r, args) {
-    this.type = "TIME";
-    this.args = [];
-    for(var i=0; i<args.length; i++) {
-        this.args.push(new Term(r).expr(args[i])._wrap()._self)
-    }
-
-    var term = new Term();
-    term._self = this;
-    term._r = r;
-    return term;
-}
-function EpochTime(r, epochTime) {
-    this.type = "EPOCH_TIME";
-    this.args = [new Term(r).expr(epochTime)._self];
-
-    var term = new Term();
-    term._self = this;
-    term._r = r;
-    return term;
-}
-function ISO8601(r, isoTime, options) {
-    this.type = "ISO8601";
-    this.args = [new Term(r).expr(isoTime)._self];
-    if (options) this.optargs = Term.prototype._makeOptArgs(r, options);
-
-    var term = new Term();
-    term._self = this;
-    term._r = r;
-    return term;
-}
-function InTimezone(r, time, timezone) {
-    this.type = "IN_TIMEZONE";
-    this.args = [time._self, new Term(r).expr(timezone)._self];
-
-    var term = new Term();
-    term._self = this;
-    term._r = r;
-    return term;
-}
-function Timezone(r, time) {
-    this.type = "TIMEZONE";
-    this.args = [time._self];
-
-    var term = new Term();
-    term._self = this;
-    term._r = r;
-    return term;
-}
-function During(r, time, left, right, options) {
-    this.type = "DURING";
-    this.args = [time._self, new Term(r).expr(left)._self, new Term(r).expr(right)._self];
-    if (options) this.optargs = Term.prototype._makeOptArgs(r, options);
-
-    var term = new Term();
-    term._self = this;
-    term._r = r;
-    return term;
-}
-function ReqlDate(r, time) {
-    this.type = "DATE";
-    this.args = [time._self];
-
-    var term = new Term();
-    term._self = this;
-    term._r = r;
-    return term;
-}
-function TimeOfDay(r, time) {
-    this.type = "TIME_OF_DAY";
-    this.args = [time._self];
-
-    var term = new Term();
-    term._self = this;
-    term._r = r;
-    return term;
-}
-function Year(r, time) {
-    this.type = "YEAR";
-    this.args = [time._self];
-
-    var term = new Term();
-    term._self = this;
-    term._r = r;
-    return term;
-}
-function Month(r, time) {
-    this.type = "MONTH";
-    this.args = [time._self];
-
-    var term = new Term();
-    term._self = this;
-    term._r = r;
-    return term;
-}
-function Day(r, time) {
-    this.type = "DAY";
-    this.args = [time._self];
-
-    var term = new Term();
-    term._self = this;
-    term._r = r;
-    return term;
-}
-function DayOfYear(r, time) {
-    this.type = "DAY_OF_YEAR";
-    this.args = [time._self];
-
-    var term = new Term();
-    term._self = this;
-    term._r = r;
-    return term;
-}
-function DayOfWeek(r, time) {
-    this.type = "DAY_OF_WEEK";
-    this.args = [time._self];
-
-    var term = new Term();
-    term._self = this;
-    term._r = r;
-    return term;
-}
-function Hours(r, time) {
-    this.type = "HOURS";
-    this.args = [time._self];
-
-    var term = new Term();
-    term._self = this;
-    term._r = r;
-    return term;
-}
-function Minutes(r, time) {
-    this.type = "MINUTES";
-    this.args = [time._self];
-
-    var term = new Term();
-    term._self = this;
-    term._r = r;
-    return term;
-}
-function Seconds(r, time) {
-    this.type = "SECONDS";
-    this.args = [time._self];
-
-    var term = new Term();
-    term._self = this;
-    term._r = r;
-    return term;
-}
-function ToISO8601(r, time) {
-    this.type = "TO_ISO8601";
-    this.args = [time._self];
-
-    var term = new Term();
-    term._self = this;
-    term._r = r;
-    return term;
-}
-function ToEpochTime(r, time) {
-    this.type = "TO_EPOCH_TIME";
-    this.args = [time._self];
-
-    var term = new Term();
-    term._self = this;
-    term._r = r;
-    return term;
-}
-function Monday(r) {
-    this.type = "MONDAY"
-    var term = new Term();
-    term._self = this;
-    term._r = r;
-    return term;
-}
-function Tuesday(r) {
-    this.type = "TUESDAY"
-    var term = new Term();
-    term._self = this;
-    term._r = r;
-    return term;
-}
-function Wednesday(r) {
-    this.type = "WEDNESDAY"
-    var term = new Term();
-    term._self = this;
-    term._r = r;
-    return term;
-}
-function Thursday(r) {
-    this.type = "THURSDAY"
-    var term = new Term();
-    term._self = this;
-    term._r = r;
-    return term;
-}
-function Friday(r) {
-    this.type = "FRIDAY"
-    var term = new Term();
-    term._self = this;
-    term._r = r;
-    return term;
-}
-function Saturday(r) {
-    this.type = "SATURDAY"
-    var term = new Term();
-    term._self = this;
-    term._r = r;
-    return term;
-}
-function Sunday(r) {
-    this.type = "SUNDAY"
-    var term = new Term();
-    term._self = this;
-    term._r = r;
-    return term;
-}
-function January(r) {
-    this.type = "JANUARY"
-    var term = new Term();
-    term._self = this;
-    term._r = r;
-    return term;
-}
-function February(r) {
-    this.type = "FEBRUARY"
-    var term = new Term();
-    term._self = this;
-    term._r = r;
-    return term;
-}
-function March(r) {
-    this.type = "MARCH"
-    var term = new Term();
-    term._self = this;
-    term._r = r;
-    return term;
-}
-function April(r) {
-    this.type = "APRIL"
-    var term = new Term();
-    term._self = this;
-    term._r = r;
-    return term;
-}
-function May(r) {
-    this.type = "MAY"
-    var term = new Term();
-    term._self = this;
-    term._r = r;
-    return term;
-}
-function June(r) {
-    this.type = "JUNE"
-    var term = new Term();
-    term._self = this;
-    term._r = r;
-    return term;
-}
-function July(r) {
-    this.type = "JULY"
-    var term = new Term();
-    term._self = this;
-    term._r = r;
-    return term;
-}
-function August(r) {
-    this.type = "AUGUST"
-    var term = new Term();
-    term._self = this;
-    term._r = r;
-    return term;
-}
-function September(r) {
-    this.type = "SEPTEMBER"
-    var term = new Term();
-    term._self = this;
-    term._r = r;
-    return term;
-}
-function October(r) {
-    this.type = "OCTOBER"
-    var term = new Term();
-    term._self = this;
-    term._r = r;
-    return term;
-}
-function November(r) {
-    this.type = "NOVEMBER"
-    var term = new Term();
-    term._self = this;
-    term._r = r;
-    return term;
-}
-function December(r) {
-    this.type = "DECEMBER"
-    var term = new Term();
-    term._self = this;
-    term._r = r;
-    return term;
-}
-
-
-// Control structures
-function Do(r, args) {
-    this.type = "FUNCALL";
-
-    this.args = [];
-    this.args.push(new Term(r).expr(args[args.length-1])._wrap()._self);
-    for(var i=0; i<args.length-1; i++) {
-        this.args.push(new Term(r).expr(args[i])._self);
-    }
-
-    var term = new Term();
-    term._self = this;
-    term._r = r;
-    return term;
-}
-function Branch(r, predicate, trueBranch, falseBranch) {
-    this.type = "BRANCH";
-    this.args = [new Term(r).expr(predicate)._wrap()._self, new Term(r).expr(trueBranch)._wrap()._self, new Term(r).expr(falseBranch)._wrap()._self,];
-
-    var term = new Term();
-    term._self = this;
-    term._r = r;
-    return term;
-}
-function ForEach(r, sequence, func) {
-    this.type = "FOREACH";
-    this.args = [sequence._self, new Term(r).expr(func)._wrap()._self];
-
-    var term = new Term();
-    term._self = this;
-    term._r = r;
-    return term;
-}
-function ReqlError(r, strError) {
-    this.type = "ERROR";
-    if (strError !== undefined) this.args = [new Term(r).expr(strError)._self];
-
-    var term = new Term();
-    term._self = this;
-    term._r = r;
-    return term;
-}
-function Default(r, term, value) {
-    this.type = "DEFAULT";
-    this.args = [term._self, new Term(r).expr(value)._self];
-
-    var term = new Term();
-    term._self = this;
-    term._r = r;
-    return term;
-}
-function Js(r, arg) {
-    this.type = "JAVASCRIPT";
-    this.args = [new Term(r).expr(arg)._self];
-
-    var term = new Term();
-    term._self = this;
-    term._r = r;
-    return term;
-}
-function CoerceTo(r, value, type) {
-    this.type = "COERCE_TO";
-    this.args = [value._self, new Term(r).expr(type)._self];
-
-    var term = new Term();
-    term._self = this;
-    term._r = r;
-    return term;
-}
-function TypeOf(r, value) {
-    this.type = "TYPEOF";
-    this.args = [value._self];
-
-    var term = new Term();
-    term._self = this;
-    term._r = r;
-    return term;
-}
-function Info(r, arg) {
-    this.type = "INFO";
-    this.args = [arg._self];
-
-    var term = new Term();
-    term._self = this;
-    term._r = r;
-    return term;
-}
-function Json(r, json) {
-    this.type = "JSON";
-    this.args = [new Term(r).expr(json)._self];
-
-    var term = new Term();
-    term._self = this;
-    term._r = r;
-    return term;
-}
-
-
-
-// Write
-function Insert(r, table, documents, options) {
-    this.type = "INSERT";
-    this.args = [table._self];
-    this.args.push(new Term(r).exprJSON(documents)._self);
-    if (options) this.optargs = Term.prototype._makeOptArgs(r, options);
-
-    var term = new Term();
-    term._self = this;
-    term._r = r;
-    return term;
-}
-
-function Update(r, table, newValue, options) {
-    this.type = "UPDATE";
-    this.args = [table._self];
-    this.args.push(new Term(r).expr(newValue)._wrap()._self);
-    if (options) this.optargs = Term.prototype._makeOptArgs(r, options);
-
-    var term = new Term();
-    term._self = this;
-    term._r = r;
-    return term;
-}
-function Replace(r, table, newValue, options) {
-    this.type = "REPLACE";
-    this.args = [table._self];
-    this.args.push(new Term(r).expr(newValue)._wrap()._self);
-    if (options) this.optargs = Term.prototype._makeOptArgs(r, options);
-
-    var term = new Term();
-    term._self = this;
-    term._r = r;
-    return term;
-}
-function Sync(r, table) {
-    this.type = "SYNC";
-    this.args = [table._self];
-
-    var term = new Term();
-    term._self = this;
-    term._r = r;
-    return term;
-}
-function Delete(r, selection, options) {
-    this.type = "DELETE";
-    this.args = [selection._self];
-    if (options) this.optargs = Term.prototype._makeOptArgs(r, options);
-
-    var term = new Term();
-    term._self = this;
-    term._r = r;
-    return term;
-}
-
->>>>>>> 8048c5e7
 
 module.exports = Term;